{
	"comment": "",
	"ignore": "test",
	"package": [
		{
			"checksumSHA1": "WI5P8MbnHHGqzuQje+qFoQSUHgk=",
			"path": "github.com/ONSdigital/go-ns/avro",
			"revision": "4e4422f10d9ea7481d8ce6a47bd11f69396ace4a",
			"revisionTime": "2017-12-06T08:36:01Z"
		},
		{
			"checksumSHA1": "J9OiPnhPHFPhQ+R+dq6LFj+dTxE=",
			"path": "github.com/ONSdigital/go-ns/handlers/requestID",
<<<<<<< HEAD
			"revision": "4e4422f10d9ea7481d8ce6a47bd11f69396ace4a",
			"revisionTime": "2017-12-06T08:36:01Z"
		},
		{
			"checksumSHA1": "d0xkjPw9SKVWK1vDJqvD3HoFbnA=",
			"path": "github.com/ONSdigital/go-ns/kafka",
			"revision": "4e4422f10d9ea7481d8ce6a47bd11f69396ace4a",
			"revisionTime": "2017-12-06T08:36:01Z"
=======
			"revision": "c45be7d1a146fdaf45f65304f09c7952a9aaf2cb",
			"revisionTime": "2017-12-08T11:11:03Z"
>>>>>>> 091205bd
		},
		{
			"checksumSHA1": "AjbjbhFVAOP/1NU5HL+uy+X/yJo=",
			"path": "github.com/ONSdigital/go-ns/log",
<<<<<<< HEAD
			"revision": "4e4422f10d9ea7481d8ce6a47bd11f69396ace4a",
			"revisionTime": "2017-12-06T08:36:01Z"
=======
			"revision": "c45be7d1a146fdaf45f65304f09c7952a9aaf2cb",
			"revisionTime": "2017-12-08T11:11:03Z"
>>>>>>> 091205bd
		},
		{
			"checksumSHA1": "4TZpshhXxRKFxKy3PIok84P5cvo=",
			"path": "github.com/ONSdigital/go-ns/mongo",
<<<<<<< HEAD
			"revision": "4e4422f10d9ea7481d8ce6a47bd11f69396ace4a",
			"revisionTime": "2017-12-06T08:36:01Z"
=======
			"revision": "c45be7d1a146fdaf45f65304f09c7952a9aaf2cb",
			"revisionTime": "2017-12-08T11:11:03Z"
>>>>>>> 091205bd
		},
		{
			"checksumSHA1": "GQdzMpAMb42KQQ/GsJFSRU5dj1Y=",
			"path": "github.com/ONSdigital/go-ns/server",
<<<<<<< HEAD
			"revision": "4e4422f10d9ea7481d8ce6a47bd11f69396ace4a",
			"revisionTime": "2017-12-06T08:36:01Z"
		},
		{
			"checksumSHA1": "+Jp0tVXfQ1TM8T+oun82oJtME5U=",
			"origin": "github.com/ONSdigital/go-ns/vendor/github.com/Shopify/sarama",
			"path": "github.com/Shopify/sarama",
			"revision": "4e4422f10d9ea7481d8ce6a47bd11f69396ace4a",
			"revisionTime": "2017-12-06T08:36:01Z"
		},
		{
			"checksumSHA1": "88PtOr8dvh0n877kqDsDVZ73MmY=",
			"origin": "github.com/ONSdigital/go-ns/vendor/github.com/bsm/sarama-cluster",
			"path": "github.com/bsm/sarama-cluster",
			"revision": "4e4422f10d9ea7481d8ce6a47bd11f69396ace4a",
			"revisionTime": "2017-12-06T08:36:01Z"
		},
		{
			"checksumSHA1": "7UT+dVVfOn8IA79ITFiGNMb2c/4=",
			"origin": "github.com/ONSdigital/go-ns/vendor/github.com/davecgh/go-spew/spew",
			"path": "github.com/davecgh/go-spew/spew",
			"revision": "4e4422f10d9ea7481d8ce6a47bd11f69396ace4a",
			"revisionTime": "2017-12-06T08:36:01Z"
		},
		{
			"checksumSHA1": "y2Kh4iPlgCPXSGTCcFpzePYdzzg=",
			"origin": "github.com/ONSdigital/go-ns/vendor/github.com/eapache/go-resiliency/breaker",
			"path": "github.com/eapache/go-resiliency/breaker",
			"revision": "4e4422f10d9ea7481d8ce6a47bd11f69396ace4a",
			"revisionTime": "2017-12-06T08:36:01Z"
		},
		{
			"checksumSHA1": "WHl96RVZlOOdF4Lb1OOadMpw8ls=",
			"origin": "github.com/ONSdigital/go-ns/vendor/github.com/eapache/go-xerial-snappy",
			"path": "github.com/eapache/go-xerial-snappy",
			"revision": "4e4422f10d9ea7481d8ce6a47bd11f69396ace4a",
			"revisionTime": "2017-12-06T08:36:01Z"
		},
		{
			"checksumSHA1": "oCCs6kDanizatplM5e/hX76busE=",
			"origin": "github.com/ONSdigital/go-ns/vendor/github.com/eapache/queue",
			"path": "github.com/eapache/queue",
			"revision": "4e4422f10d9ea7481d8ce6a47bd11f69396ace4a",
			"revisionTime": "2017-12-06T08:36:01Z"
		},
		{
			"checksumSHA1": "I6MnUzkLJt+sh73CodD0NKswFrs=",
			"origin": "github.com/ONSdigital/go-ns/vendor/github.com/go-avro/avro",
			"path": "github.com/go-avro/avro",
			"revision": "4e4422f10d9ea7481d8ce6a47bd11f69396ace4a",
			"revisionTime": "2017-12-06T08:36:01Z"
		},
		{
			"checksumSHA1": "p/8vSviYF91gFflhrt5vkyksroo=",
			"origin": "github.com/ONSdigital/go-ns/vendor/github.com/golang/snappy",
			"path": "github.com/golang/snappy",
			"revision": "4e4422f10d9ea7481d8ce6a47bd11f69396ace4a",
			"revisionTime": "2017-12-06T08:36:01Z"
=======
			"revision": "c45be7d1a146fdaf45f65304f09c7952a9aaf2cb",
			"revisionTime": "2017-12-08T11:11:03Z"
>>>>>>> 091205bd
		},
		{
			"checksumSHA1": "yIkYzW7bzAD81zHyuCNmEj4+oxQ=",
			"path": "github.com/gopherjs/gopherjs/js",
			"revision": "2b1d432c8a82c9bff0b0baffaeb3ec6e92974112",
			"revisionTime": "2017-07-02T15:34:43Z"
		},
		{
			"checksumSHA1": "g/V4qrXjUGG9B+e3hB+4NAYJ5Gs=",
			"path": "github.com/gorilla/context",
			"revision": "08b5f424b9271eedf6f9f0ce86cb9396ed337a42",
			"revisionTime": "2016-08-17T18:46:32Z"
		},
		{
			"checksumSHA1": "3HFUqdhX43kNPJe18WJWCVkthKI=",
			"path": "github.com/gorilla/mux",
			"revision": "2d5fef06b891c971b14aa6f71ca5ab6c03a36e0e",
			"revisionTime": "2017-11-09T03:54:02Z"
		},
		{
			"checksumSHA1": "Js/yx9fZ3+wH1wZpHNIxSTMIaCg=",
			"path": "github.com/jtolds/gls",
			"revision": "77f18212c9c7edc9bd6a33d383a7b545ce62f064",
			"revisionTime": "2017-05-03T22:40:06Z"
		},
		{
			"checksumSHA1": "OBvAHqWjdI4NQVAqTkcQAdTuCFY=",
			"origin": "github.com/ONSdigital/go-ns/vendor/github.com/justinas/alice",
			"path": "github.com/justinas/alice",
			"revision": "c45be7d1a146fdaf45f65304f09c7952a9aaf2cb",
			"revisionTime": "2017-12-08T11:11:03Z"
		},
		{
			"checksumSHA1": "Jrjxy16tD9mUgr/jbhXwbHVeSa0=",
			"path": "github.com/kelseyhightower/envconfig",
			"revision": "462fda1f11d8cad3660e52737b8beefd27acfb3f",
			"revisionTime": "2017-09-18T16:15:10Z"
		},
		{
			"checksumSHA1": "hBgLmZ/4mCxmnH88mqFKBkpJFUY=",
			"origin": "github.com/ONSdigital/go-ns/vendor/github.com/mgutz/ansi",
			"path": "github.com/mgutz/ansi",
			"revision": "c45be7d1a146fdaf45f65304f09c7952a9aaf2cb",
			"revisionTime": "2017-12-08T11:11:03Z"
		},
		{
			"checksumSHA1": "FGg99nQ56Fo3radSCuU1AeEUJug=",
			"origin": "github.com/ONSdigital/go-ns/vendor/github.com/pierrec/lz4",
			"path": "github.com/pierrec/lz4",
			"revision": "4e4422f10d9ea7481d8ce6a47bd11f69396ace4a",
			"revisionTime": "2017-12-06T08:36:01Z"
		},
		{
			"checksumSHA1": "IT4sX58d+e8osXHV5U6YCSdB/uE=",
			"origin": "github.com/ONSdigital/go-ns/vendor/github.com/pierrec/xxHash/xxHash32",
			"path": "github.com/pierrec/xxHash/xxHash32",
			"revision": "4e4422f10d9ea7481d8ce6a47bd11f69396ace4a",
			"revisionTime": "2017-12-06T08:36:01Z"
		},
		{
			"checksumSHA1": "rJab1YdNhQooDiBWNnt7TLWPyBU=",
			"path": "github.com/pkg/errors",
			"revision": "c605e284fe17294bda444b34710735b29d1a9d90",
			"revisionTime": "2017-05-05T04:36:39Z"
		},
		{
			"checksumSHA1": "KAzbLjI9MzW2tjfcAsK75lVRp6I=",
			"origin": "github.com/ONSdigital/go-ns/vendor/github.com/rcrowley/go-metrics",
			"path": "github.com/rcrowley/go-metrics",
			"revision": "4e4422f10d9ea7481d8ce6a47bd11f69396ace4a",
			"revisionTime": "2017-12-06T08:36:01Z"
		},
		{
			"checksumSHA1": "zmC8/3V4ls53DJlNTKDZwPSC/dA=",
			"path": "github.com/satori/go.uuid",
			"revision": "5bf94b69c6b68ee1b541973bb8e1144db23a194b",
			"revisionTime": "2017-03-21T23:07:31Z"
		},
		{
			"checksumSHA1": "ozRFnFdTG0IjkTE0RkZn71XO4gw=",
			"path": "github.com/smartystreets/assertions",
			"revision": "0b37b35ec7434b77e77a4bb29b79677cced992ea",
			"revisionTime": "2017-09-25T17:21:51Z"
		},
		{
			"checksumSHA1": "Vzb+dEH/LTYbvr8RXHmt6xJHz04=",
			"path": "github.com/smartystreets/assertions/internal/go-render/render",
			"revision": "0b37b35ec7434b77e77a4bb29b79677cced992ea",
			"revisionTime": "2017-09-25T17:21:51Z"
		},
		{
			"checksumSHA1": "r6FauVdOTFnwYQgrKGFuWUbIAJE=",
			"path": "github.com/smartystreets/assertions/internal/oglematchers",
			"revision": "0b37b35ec7434b77e77a4bb29b79677cced992ea",
			"revisionTime": "2017-09-25T17:21:51Z"
		},
		{
			"checksumSHA1": "f4m09DHEetaanti/GqUJzyCBTaI=",
			"path": "github.com/smartystreets/goconvey/convey",
			"revision": "e5b2b7c9111590d019a696c7800593f666e1a7f4",
			"revisionTime": "2017-08-25T22:14:26Z"
		},
		{
			"checksumSHA1": "9LakndErFi5uCXtY1KWl0iRnT4c=",
			"path": "github.com/smartystreets/goconvey/convey/gotest",
			"revision": "e5b2b7c9111590d019a696c7800593f666e1a7f4",
			"revisionTime": "2017-08-25T22:14:26Z"
		},
		{
			"checksumSHA1": "FWDhk37bhAwZ2363D/L2xePwR64=",
			"path": "github.com/smartystreets/goconvey/convey/reporting",
			"revision": "e5b2b7c9111590d019a696c7800593f666e1a7f4",
			"revisionTime": "2017-08-25T22:14:26Z"
		},
		{
			"checksumSHA1": "GtamqiJoL7PGHsN454AoffBFMa8=",
			"path": "golang.org/x/net/context",
			"revision": "a337091b0525af65de94df2eb7e98bd9962dcbe2",
			"revisionTime": "2016-10-09T20:39:03Z"
		},
		{
			"checksumSHA1": "1D8GzeoFGUs5FZOoyC2DpQg8c5Y=",
			"path": "gopkg.in/mgo.v2",
			"revision": "3f83fa5005286a7fe593b055f0d7771a7dce4655",
			"revisionTime": "2016-08-18T02:01:20Z"
		},
		{
			"checksumSHA1": "YsB2DChSV9HxdzHaKATllAUKWSI=",
			"path": "gopkg.in/mgo.v2/bson",
			"revision": "3f83fa5005286a7fe593b055f0d7771a7dce4655",
			"revisionTime": "2016-08-18T02:01:20Z"
		},
		{
			"checksumSHA1": "XQsrqoNT1U0KzLxOFcAZVvqhLfk=",
			"path": "gopkg.in/mgo.v2/internal/json",
			"revision": "3f83fa5005286a7fe593b055f0d7771a7dce4655",
			"revisionTime": "2016-08-18T02:01:20Z"
		},
		{
			"checksumSHA1": "LEvMCnprte47qdAxWvQ/zRxVF1U=",
			"path": "gopkg.in/mgo.v2/internal/sasl",
			"revision": "3f83fa5005286a7fe593b055f0d7771a7dce4655",
			"revisionTime": "2016-08-18T02:01:20Z"
		},
		{
			"checksumSHA1": "+1WDRPaOphSCmRMxVPIPBV4aubc=",
			"path": "gopkg.in/mgo.v2/internal/scram",
			"revision": "3f83fa5005286a7fe593b055f0d7771a7dce4655",
			"revisionTime": "2016-08-18T02:01:20Z"
		}
	],
	"rootPath": "github.com/ONSdigital/dp-dataset-api"
}<|MERGE_RESOLUTION|>--- conflicted
+++ resolved
@@ -5,120 +5,100 @@
 		{
 			"checksumSHA1": "WI5P8MbnHHGqzuQje+qFoQSUHgk=",
 			"path": "github.com/ONSdigital/go-ns/avro",
-			"revision": "4e4422f10d9ea7481d8ce6a47bd11f69396ace4a",
-			"revisionTime": "2017-12-06T08:36:01Z"
+			"revision": "6920413b753350672215a083e0f9d5c270a21075",
+			"revisionTime": "2017-11-28T09:28:02Z"
 		},
 		{
 			"checksumSHA1": "J9OiPnhPHFPhQ+R+dq6LFj+dTxE=",
 			"path": "github.com/ONSdigital/go-ns/handlers/requestID",
-<<<<<<< HEAD
-			"revision": "4e4422f10d9ea7481d8ce6a47bd11f69396ace4a",
-			"revisionTime": "2017-12-06T08:36:01Z"
+			"revision": "6920413b753350672215a083e0f9d5c270a21075",
+			"revisionTime": "2017-11-28T09:28:02Z"
 		},
 		{
 			"checksumSHA1": "d0xkjPw9SKVWK1vDJqvD3HoFbnA=",
 			"path": "github.com/ONSdigital/go-ns/kafka",
-			"revision": "4e4422f10d9ea7481d8ce6a47bd11f69396ace4a",
-			"revisionTime": "2017-12-06T08:36:01Z"
-=======
-			"revision": "c45be7d1a146fdaf45f65304f09c7952a9aaf2cb",
-			"revisionTime": "2017-12-08T11:11:03Z"
->>>>>>> 091205bd
+			"revision": "6920413b753350672215a083e0f9d5c270a21075",
+			"revisionTime": "2017-11-28T09:28:02Z"
 		},
 		{
 			"checksumSHA1": "AjbjbhFVAOP/1NU5HL+uy+X/yJo=",
 			"path": "github.com/ONSdigital/go-ns/log",
-<<<<<<< HEAD
-			"revision": "4e4422f10d9ea7481d8ce6a47bd11f69396ace4a",
-			"revisionTime": "2017-12-06T08:36:01Z"
-=======
-			"revision": "c45be7d1a146fdaf45f65304f09c7952a9aaf2cb",
-			"revisionTime": "2017-12-08T11:11:03Z"
->>>>>>> 091205bd
+			"revision": "6920413b753350672215a083e0f9d5c270a21075",
+			"revisionTime": "2017-11-28T09:28:02Z"
 		},
 		{
 			"checksumSHA1": "4TZpshhXxRKFxKy3PIok84P5cvo=",
 			"path": "github.com/ONSdigital/go-ns/mongo",
-<<<<<<< HEAD
-			"revision": "4e4422f10d9ea7481d8ce6a47bd11f69396ace4a",
-			"revisionTime": "2017-12-06T08:36:01Z"
-=======
-			"revision": "c45be7d1a146fdaf45f65304f09c7952a9aaf2cb",
-			"revisionTime": "2017-12-08T11:11:03Z"
->>>>>>> 091205bd
+			"revision": "6920413b753350672215a083e0f9d5c270a21075",
+			"revisionTime": "2017-11-28T09:28:02Z"
 		},
 		{
 			"checksumSHA1": "GQdzMpAMb42KQQ/GsJFSRU5dj1Y=",
 			"path": "github.com/ONSdigital/go-ns/server",
-<<<<<<< HEAD
-			"revision": "4e4422f10d9ea7481d8ce6a47bd11f69396ace4a",
-			"revisionTime": "2017-12-06T08:36:01Z"
+			"revision": "6920413b753350672215a083e0f9d5c270a21075",
+			"revisionTime": "2017-11-28T09:28:02Z"
 		},
 		{
 			"checksumSHA1": "+Jp0tVXfQ1TM8T+oun82oJtME5U=",
 			"origin": "github.com/ONSdigital/go-ns/vendor/github.com/Shopify/sarama",
 			"path": "github.com/Shopify/sarama",
-			"revision": "4e4422f10d9ea7481d8ce6a47bd11f69396ace4a",
-			"revisionTime": "2017-12-06T08:36:01Z"
+			"revision": "6920413b753350672215a083e0f9d5c270a21075",
+			"revisionTime": "2017-11-28T09:28:02Z"
 		},
 		{
 			"checksumSHA1": "88PtOr8dvh0n877kqDsDVZ73MmY=",
 			"origin": "github.com/ONSdigital/go-ns/vendor/github.com/bsm/sarama-cluster",
 			"path": "github.com/bsm/sarama-cluster",
-			"revision": "4e4422f10d9ea7481d8ce6a47bd11f69396ace4a",
-			"revisionTime": "2017-12-06T08:36:01Z"
+			"revision": "6920413b753350672215a083e0f9d5c270a21075",
+			"revisionTime": "2017-11-28T09:28:02Z"
 		},
 		{
 			"checksumSHA1": "7UT+dVVfOn8IA79ITFiGNMb2c/4=",
 			"origin": "github.com/ONSdigital/go-ns/vendor/github.com/davecgh/go-spew/spew",
 			"path": "github.com/davecgh/go-spew/spew",
-			"revision": "4e4422f10d9ea7481d8ce6a47bd11f69396ace4a",
-			"revisionTime": "2017-12-06T08:36:01Z"
+			"revision": "6920413b753350672215a083e0f9d5c270a21075",
+			"revisionTime": "2017-11-28T09:28:02Z"
 		},
 		{
 			"checksumSHA1": "y2Kh4iPlgCPXSGTCcFpzePYdzzg=",
 			"origin": "github.com/ONSdigital/go-ns/vendor/github.com/eapache/go-resiliency/breaker",
 			"path": "github.com/eapache/go-resiliency/breaker",
-			"revision": "4e4422f10d9ea7481d8ce6a47bd11f69396ace4a",
-			"revisionTime": "2017-12-06T08:36:01Z"
+			"revision": "6920413b753350672215a083e0f9d5c270a21075",
+			"revisionTime": "2017-11-28T09:28:02Z"
 		},
 		{
 			"checksumSHA1": "WHl96RVZlOOdF4Lb1OOadMpw8ls=",
 			"origin": "github.com/ONSdigital/go-ns/vendor/github.com/eapache/go-xerial-snappy",
 			"path": "github.com/eapache/go-xerial-snappy",
-			"revision": "4e4422f10d9ea7481d8ce6a47bd11f69396ace4a",
-			"revisionTime": "2017-12-06T08:36:01Z"
+			"revision": "6920413b753350672215a083e0f9d5c270a21075",
+			"revisionTime": "2017-11-28T09:28:02Z"
 		},
 		{
 			"checksumSHA1": "oCCs6kDanizatplM5e/hX76busE=",
 			"origin": "github.com/ONSdigital/go-ns/vendor/github.com/eapache/queue",
 			"path": "github.com/eapache/queue",
-			"revision": "4e4422f10d9ea7481d8ce6a47bd11f69396ace4a",
-			"revisionTime": "2017-12-06T08:36:01Z"
+			"revision": "6920413b753350672215a083e0f9d5c270a21075",
+			"revisionTime": "2017-11-28T09:28:02Z"
 		},
 		{
 			"checksumSHA1": "I6MnUzkLJt+sh73CodD0NKswFrs=",
 			"origin": "github.com/ONSdigital/go-ns/vendor/github.com/go-avro/avro",
 			"path": "github.com/go-avro/avro",
-			"revision": "4e4422f10d9ea7481d8ce6a47bd11f69396ace4a",
-			"revisionTime": "2017-12-06T08:36:01Z"
+			"revision": "6920413b753350672215a083e0f9d5c270a21075",
+			"revisionTime": "2017-11-28T09:28:02Z"
 		},
 		{
 			"checksumSHA1": "p/8vSviYF91gFflhrt5vkyksroo=",
 			"origin": "github.com/ONSdigital/go-ns/vendor/github.com/golang/snappy",
 			"path": "github.com/golang/snappy",
-			"revision": "4e4422f10d9ea7481d8ce6a47bd11f69396ace4a",
-			"revisionTime": "2017-12-06T08:36:01Z"
-=======
-			"revision": "c45be7d1a146fdaf45f65304f09c7952a9aaf2cb",
-			"revisionTime": "2017-12-08T11:11:03Z"
->>>>>>> 091205bd
+			"revision": "6920413b753350672215a083e0f9d5c270a21075",
+			"revisionTime": "2017-11-28T09:28:02Z"
 		},
 		{
 			"checksumSHA1": "yIkYzW7bzAD81zHyuCNmEj4+oxQ=",
 			"path": "github.com/gopherjs/gopherjs/js",
-			"revision": "2b1d432c8a82c9bff0b0baffaeb3ec6e92974112",
-			"revisionTime": "2017-07-02T15:34:43Z"
+			"revision": "444abdf920945de5d4a977b572bcc6c674d1e4eb",
+			"revisionTime": "2017-11-02T03:40:23Z"
 		},
 		{
 			"checksumSHA1": "g/V4qrXjUGG9B+e3hB+4NAYJ5Gs=",
@@ -127,10 +107,16 @@
 			"revisionTime": "2016-08-17T18:46:32Z"
 		},
 		{
-			"checksumSHA1": "3HFUqdhX43kNPJe18WJWCVkthKI=",
+			"checksumSHA1": "hIbmXmNbwyP44fi1hh6zJrMcYws=",
 			"path": "github.com/gorilla/mux",
-			"revision": "2d5fef06b891c971b14aa6f71ca5ab6c03a36e0e",
-			"revisionTime": "2017-11-09T03:54:02Z"
+			"revision": "ac112f7d75a0714af1bd86ab17749b31f7809640",
+			"revisionTime": "2017-07-03T15:07:09Z"
+		},
+		{
+			"checksumSHA1": "MeB74aEJl/Vif3wfI/yyskLXgQ8=",
+			"path": "github.com/johnnadratowski/golang-neo4j-bolt-driver/log",
+			"revision": "2387cc1f01254d3a0055e034f5716278a1f420c7",
+			"revisionTime": "2016-12-20T21:52:15Z"
 		},
 		{
 			"checksumSHA1": "Js/yx9fZ3+wH1wZpHNIxSTMIaCg=",
@@ -142,8 +128,8 @@
 			"checksumSHA1": "OBvAHqWjdI4NQVAqTkcQAdTuCFY=",
 			"origin": "github.com/ONSdigital/go-ns/vendor/github.com/justinas/alice",
 			"path": "github.com/justinas/alice",
-			"revision": "c45be7d1a146fdaf45f65304f09c7952a9aaf2cb",
-			"revisionTime": "2017-12-08T11:11:03Z"
+			"revision": "6920413b753350672215a083e0f9d5c270a21075",
+			"revisionTime": "2017-11-28T09:28:02Z"
 		},
 		{
 			"checksumSHA1": "Jrjxy16tD9mUgr/jbhXwbHVeSa0=",
@@ -155,22 +141,22 @@
 			"checksumSHA1": "hBgLmZ/4mCxmnH88mqFKBkpJFUY=",
 			"origin": "github.com/ONSdigital/go-ns/vendor/github.com/mgutz/ansi",
 			"path": "github.com/mgutz/ansi",
-			"revision": "c45be7d1a146fdaf45f65304f09c7952a9aaf2cb",
-			"revisionTime": "2017-12-08T11:11:03Z"
+			"revision": "6920413b753350672215a083e0f9d5c270a21075",
+			"revisionTime": "2017-11-28T09:28:02Z"
 		},
 		{
 			"checksumSHA1": "FGg99nQ56Fo3radSCuU1AeEUJug=",
 			"origin": "github.com/ONSdigital/go-ns/vendor/github.com/pierrec/lz4",
 			"path": "github.com/pierrec/lz4",
-			"revision": "4e4422f10d9ea7481d8ce6a47bd11f69396ace4a",
-			"revisionTime": "2017-12-06T08:36:01Z"
+			"revision": "6920413b753350672215a083e0f9d5c270a21075",
+			"revisionTime": "2017-11-28T09:28:02Z"
 		},
 		{
 			"checksumSHA1": "IT4sX58d+e8osXHV5U6YCSdB/uE=",
 			"origin": "github.com/ONSdigital/go-ns/vendor/github.com/pierrec/xxHash/xxHash32",
 			"path": "github.com/pierrec/xxHash/xxHash32",
-			"revision": "4e4422f10d9ea7481d8ce6a47bd11f69396ace4a",
-			"revisionTime": "2017-12-06T08:36:01Z"
+			"revision": "6920413b753350672215a083e0f9d5c270a21075",
+			"revisionTime": "2017-11-28T09:28:02Z"
 		},
 		{
 			"checksumSHA1": "rJab1YdNhQooDiBWNnt7TLWPyBU=",
@@ -182,8 +168,8 @@
 			"checksumSHA1": "KAzbLjI9MzW2tjfcAsK75lVRp6I=",
 			"origin": "github.com/ONSdigital/go-ns/vendor/github.com/rcrowley/go-metrics",
 			"path": "github.com/rcrowley/go-metrics",
-			"revision": "4e4422f10d9ea7481d8ce6a47bd11f69396ace4a",
-			"revisionTime": "2017-12-06T08:36:01Z"
+			"revision": "6920413b753350672215a083e0f9d5c270a21075",
+			"revisionTime": "2017-11-28T09:28:02Z"
 		},
 		{
 			"checksumSHA1": "zmC8/3V4ls53DJlNTKDZwPSC/dA=",
@@ -192,22 +178,22 @@
 			"revisionTime": "2017-03-21T23:07:31Z"
 		},
 		{
-			"checksumSHA1": "ozRFnFdTG0IjkTE0RkZn71XO4gw=",
+			"checksumSHA1": "AikWjAOvWHSJ8G1iU+wNReZnyCk=",
 			"path": "github.com/smartystreets/assertions",
-			"revision": "0b37b35ec7434b77e77a4bb29b79677cced992ea",
-			"revisionTime": "2017-09-25T17:21:51Z"
+			"revision": "4ea54c1f28ad3ae597e76607dea3871fa177e263",
+			"revisionTime": "2017-06-07T22:27:57Z"
 		},
 		{
 			"checksumSHA1": "Vzb+dEH/LTYbvr8RXHmt6xJHz04=",
 			"path": "github.com/smartystreets/assertions/internal/go-render/render",
-			"revision": "0b37b35ec7434b77e77a4bb29b79677cced992ea",
-			"revisionTime": "2017-09-25T17:21:51Z"
+			"revision": "4ea54c1f28ad3ae597e76607dea3871fa177e263",
+			"revisionTime": "2017-06-07T22:27:57Z"
 		},
 		{
 			"checksumSHA1": "r6FauVdOTFnwYQgrKGFuWUbIAJE=",
 			"path": "github.com/smartystreets/assertions/internal/oglematchers",
-			"revision": "0b37b35ec7434b77e77a4bb29b79677cced992ea",
-			"revisionTime": "2017-09-25T17:21:51Z"
+			"revision": "4ea54c1f28ad3ae597e76607dea3871fa177e263",
+			"revisionTime": "2017-06-07T22:27:57Z"
 		},
 		{
 			"checksumSHA1": "f4m09DHEetaanti/GqUJzyCBTaI=",
@@ -228,12 +214,6 @@
 			"revisionTime": "2017-08-25T22:14:26Z"
 		},
 		{
-			"checksumSHA1": "GtamqiJoL7PGHsN454AoffBFMa8=",
-			"path": "golang.org/x/net/context",
-			"revision": "a337091b0525af65de94df2eb7e98bd9962dcbe2",
-			"revisionTime": "2016-10-09T20:39:03Z"
-		},
-		{
 			"checksumSHA1": "1D8GzeoFGUs5FZOoyC2DpQg8c5Y=",
 			"path": "gopkg.in/mgo.v2",
 			"revision": "3f83fa5005286a7fe593b055f0d7771a7dce4655",
