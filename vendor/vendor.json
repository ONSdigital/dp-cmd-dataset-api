{
	"comment": "",
	"ignore": "test",
	"package": [
		{
<<<<<<< HEAD
			"checksumSHA1": "w4WYJOG6u77qJORANUwGKdxkOYY=",
			"path": "github.com/ONSdigital/dp-filter/observation",
			"revision": "a3b43eb05f07f1ca05f19427dad23e4648516cb8",
			"revisionTime": "2018-04-13T11:23:02Z"
		},
		{
			"checksumSHA1": "WI5P8MbnHHGqzuQje+qFoQSUHgk=",
=======
			"checksumSHA1": "YBSQ8Wb0hEsy+Qrm9QPRNZV9qkY=",
			"path": "github.com/ONSdigital/go-ns/audit",
			"revision": "52af9538feaa8af4ef4702416cca4e640b4f2300",
			"revisionTime": "2018-05-02T12:53:10Z"
		},
		{
			"checksumSHA1": "vyzH2Rju6G4A/uK4zqWIidfk3dA=",
>>>>>>> 2a23a7b0
			"path": "github.com/ONSdigital/go-ns/avro",
			"revision": "ca71da72d1cc91a0897057170895294c864cf66a",
			"revisionTime": "2018-04-30T16:40:16Z"
		},
		{
			"checksumSHA1": "k68VR3oRFV5ppeXFt7tLDbRNTek=",
			"path": "github.com/ONSdigital/go-ns/clients/identity",
			"revision": "2a4ed4b9091e2042ae489ab492711ec1a866c94b",
			"revisionTime": "2018-05-02T09:37:52Z"
		},
		{
			"checksumSHA1": "fDVkILVJU1lePJ2WXYrCxkqPxGU=",
			"path": "github.com/ONSdigital/go-ns/common",
			"revision": "2a4ed4b9091e2042ae489ab492711ec1a866c94b",
			"revisionTime": "2018-05-02T09:37:52Z"
		},
		{
			"checksumSHA1": "5JuTuAuidImdCdyGDKeAx2PLghA=",
			"path": "github.com/ONSdigital/go-ns/handlers/requestID",
			"revision": "2a4ed4b9091e2042ae489ab492711ec1a866c94b",
			"revisionTime": "2018-05-02T09:37:52Z"
		},
		{
			"checksumSHA1": "p1fQ6Gqk1X/bTmhSqOnLDPOSD10=",
			"path": "github.com/ONSdigital/go-ns/healthcheck",
			"revision": "01c38ac76f9fdd25871a39b9e008d335ac251499",
			"revisionTime": "2018-05-04T09:27:22Z"
		},
		{
			"checksumSHA1": "tbpmGqkqN79SspYfFUgob5rxKik=",
			"path": "github.com/ONSdigital/go-ns/identity",
			"revision": "2a4ed4b9091e2042ae489ab492711ec1a866c94b",
			"revisionTime": "2018-05-02T09:37:52Z"
		},
		{
			"checksumSHA1": "d0xkjPw9SKVWK1vDJqvD3HoFbnA=",
			"path": "github.com/ONSdigital/go-ns/kafka",
			"revision": "6920413b753350672215a083e0f9d5c270a21075",
			"revisionTime": "2017-11-28T09:28:02Z"
		},
		{
			"checksumSHA1": "AjbjbhFVAOP/1NU5HL+uy+X/yJo=",
			"path": "github.com/ONSdigital/go-ns/log",
			"revision": "6920413b753350672215a083e0f9d5c270a21075",
			"revisionTime": "2017-11-28T09:28:02Z"
		},
		{
			"checksumSHA1": "4TZpshhXxRKFxKy3PIok84P5cvo=",
			"path": "github.com/ONSdigital/go-ns/mongo",
			"revision": "6920413b753350672215a083e0f9d5c270a21075",
			"revisionTime": "2017-11-28T09:28:02Z"
		},
		{
			"checksumSHA1": "qIw/Zr/SVxTRbznJGR4upRI4x8M=",
			"path": "github.com/ONSdigital/go-ns/rchttp",
			"revision": "2a4ed4b9091e2042ae489ab492711ec1a866c94b",
			"revisionTime": "2018-05-02T09:37:52Z"
		},
		{
			"checksumSHA1": "GQdzMpAMb42KQQ/GsJFSRU5dj1Y=",
			"path": "github.com/ONSdigital/go-ns/server",
			"revision": "6920413b753350672215a083e0f9d5c270a21075",
			"revisionTime": "2017-11-28T09:28:02Z"
		},
		{
			"checksumSHA1": "WjSWGeNopWuQ0sPZUtw2NmnlHLo=",
			"path": "github.com/ONSdigital/golang-neo4j-bolt-driver",
			"revision": "8758b21e0c8b3c79bc0eca4db0fc188906e89410",
			"revisionTime": "2017-12-08T13:48:35Z"
		},
		{
			"checksumSHA1": "FTqnhFuBw9Vh06jwKTQF2c7rml0=",
			"path": "github.com/ONSdigital/golang-neo4j-bolt-driver/encoding",
			"revision": "8758b21e0c8b3c79bc0eca4db0fc188906e89410",
			"revisionTime": "2017-12-08T13:48:35Z"
		},
		{
			"checksumSHA1": "A4Cj2p77p0Q0iJYTPfMg3+ymbDs=",
			"path": "github.com/ONSdigital/golang-neo4j-bolt-driver/errors",
			"revision": "8758b21e0c8b3c79bc0eca4db0fc188906e89410",
			"revisionTime": "2017-12-08T13:48:35Z"
		},
		{
			"checksumSHA1": "cmsdmQr891JU29w8APk0Yg1Swas=",
			"path": "github.com/ONSdigital/golang-neo4j-bolt-driver/log",
			"revision": "8758b21e0c8b3c79bc0eca4db0fc188906e89410",
			"revisionTime": "2017-12-08T13:48:35Z"
		},
		{
			"checksumSHA1": "WCUVztJBtOykxNRmk/Qa+mbJBlk=",
			"path": "github.com/ONSdigital/golang-neo4j-bolt-driver/structures",
			"revision": "8758b21e0c8b3c79bc0eca4db0fc188906e89410",
			"revisionTime": "2017-12-08T13:48:35Z"
		},
		{
			"checksumSHA1": "Jz9ShYvpqcvgORATMVBRVgEMskY=",
			"path": "github.com/ONSdigital/golang-neo4j-bolt-driver/structures/graph",
			"revision": "8758b21e0c8b3c79bc0eca4db0fc188906e89410",
			"revisionTime": "2017-12-08T13:48:35Z"
		},
		{
			"checksumSHA1": "L8Ub/QM9+d1CC/csXwahYw85F3w=",
			"path": "github.com/ONSdigital/golang-neo4j-bolt-driver/structures/messages",
			"revision": "8758b21e0c8b3c79bc0eca4db0fc188906e89410",
			"revisionTime": "2017-12-08T13:48:35Z"
		},
		{
			"checksumSHA1": "+Jp0tVXfQ1TM8T+oun82oJtME5U=",
			"origin": "github.com/ONSdigital/go-ns/vendor/github.com/Shopify/sarama",
			"path": "github.com/Shopify/sarama",
			"revision": "6920413b753350672215a083e0f9d5c270a21075",
			"revisionTime": "2017-11-28T09:28:02Z"
		},
		{
			"checksumSHA1": "88PtOr8dvh0n877kqDsDVZ73MmY=",
			"origin": "github.com/ONSdigital/go-ns/vendor/github.com/bsm/sarama-cluster",
			"path": "github.com/bsm/sarama-cluster",
			"revision": "6920413b753350672215a083e0f9d5c270a21075",
			"revisionTime": "2017-11-28T09:28:02Z"
		},
		{
			"checksumSHA1": "7UT+dVVfOn8IA79ITFiGNMb2c/4=",
			"origin": "github.com/ONSdigital/go-ns/vendor/github.com/davecgh/go-spew/spew",
			"path": "github.com/davecgh/go-spew/spew",
			"revision": "6920413b753350672215a083e0f9d5c270a21075",
			"revisionTime": "2017-11-28T09:28:02Z"
		},
		{
			"checksumSHA1": "y2Kh4iPlgCPXSGTCcFpzePYdzzg=",
			"origin": "github.com/ONSdigital/go-ns/vendor/github.com/eapache/go-resiliency/breaker",
			"path": "github.com/eapache/go-resiliency/breaker",
			"revision": "6920413b753350672215a083e0f9d5c270a21075",
			"revisionTime": "2017-11-28T09:28:02Z"
		},
		{
			"checksumSHA1": "WHl96RVZlOOdF4Lb1OOadMpw8ls=",
			"origin": "github.com/ONSdigital/go-ns/vendor/github.com/eapache/go-xerial-snappy",
			"path": "github.com/eapache/go-xerial-snappy",
			"revision": "6920413b753350672215a083e0f9d5c270a21075",
			"revisionTime": "2017-11-28T09:28:02Z"
		},
		{
			"checksumSHA1": "oCCs6kDanizatplM5e/hX76busE=",
			"origin": "github.com/ONSdigital/go-ns/vendor/github.com/eapache/queue",
			"path": "github.com/eapache/queue",
			"revision": "6920413b753350672215a083e0f9d5c270a21075",
			"revisionTime": "2017-11-28T09:28:02Z"
		},
		{
			"checksumSHA1": "I6MnUzkLJt+sh73CodD0NKswFrs=",
			"origin": "github.com/ONSdigital/go-ns/vendor/github.com/go-avro/avro",
			"path": "github.com/go-avro/avro",
			"revision": "6920413b753350672215a083e0f9d5c270a21075",
			"revisionTime": "2017-11-28T09:28:02Z"
		},
		{
			"checksumSHA1": "p/8vSviYF91gFflhrt5vkyksroo=",
			"origin": "github.com/ONSdigital/go-ns/vendor/github.com/golang/snappy",
			"path": "github.com/golang/snappy",
			"revision": "6920413b753350672215a083e0f9d5c270a21075",
			"revisionTime": "2017-11-28T09:28:02Z"
		},
		{
			"checksumSHA1": "yIkYzW7bzAD81zHyuCNmEj4+oxQ=",
			"path": "github.com/gopherjs/gopherjs/js",
			"revision": "444abdf920945de5d4a977b572bcc6c674d1e4eb",
			"revisionTime": "2017-11-02T03:40:23Z"
		},
		{
			"checksumSHA1": "g/V4qrXjUGG9B+e3hB+4NAYJ5Gs=",
			"path": "github.com/gorilla/context",
			"revision": "08b5f424b9271eedf6f9f0ce86cb9396ed337a42",
			"revisionTime": "2016-08-17T18:46:32Z"
		},
		{
			"checksumSHA1": "hIbmXmNbwyP44fi1hh6zJrMcYws=",
			"path": "github.com/gorilla/mux",
			"revision": "ac112f7d75a0714af1bd86ab17749b31f7809640",
			"revisionTime": "2017-07-03T15:07:09Z"
		},
		{
			"checksumSHA1": "Js/yx9fZ3+wH1wZpHNIxSTMIaCg=",
			"path": "github.com/jtolds/gls",
			"revision": "77f18212c9c7edc9bd6a33d383a7b545ce62f064",
			"revisionTime": "2017-05-03T22:40:06Z"
		},
		{
			"checksumSHA1": "OBvAHqWjdI4NQVAqTkcQAdTuCFY=",
			"origin": "github.com/ONSdigital/go-ns/vendor/github.com/justinas/alice",
			"path": "github.com/justinas/alice",
			"revision": "6920413b753350672215a083e0f9d5c270a21075",
			"revisionTime": "2017-11-28T09:28:02Z"
		},
		{
			"checksumSHA1": "MMeRLzVlQa2QyxxpLTWu0FIB/M0=",
			"path": "github.com/kelseyhightower/envconfig",
			"revision": "b2c5c876e2659d9060d82e9b8494150d53854cc4",
			"revisionTime": "2018-03-08T19:05:16Z"
		},
		{
			"checksumSHA1": "hBgLmZ/4mCxmnH88mqFKBkpJFUY=",
			"origin": "github.com/ONSdigital/go-ns/vendor/github.com/mgutz/ansi",
			"path": "github.com/mgutz/ansi",
			"revision": "6920413b753350672215a083e0f9d5c270a21075",
			"revisionTime": "2017-11-28T09:28:02Z"
		},
		{
			"checksumSHA1": "FGg99nQ56Fo3radSCuU1AeEUJug=",
			"origin": "github.com/ONSdigital/go-ns/vendor/github.com/pierrec/lz4",
			"path": "github.com/pierrec/lz4",
			"revision": "6920413b753350672215a083e0f9d5c270a21075",
			"revisionTime": "2017-11-28T09:28:02Z"
		},
		{
			"checksumSHA1": "IT4sX58d+e8osXHV5U6YCSdB/uE=",
			"origin": "github.com/ONSdigital/go-ns/vendor/github.com/pierrec/xxHash/xxHash32",
			"path": "github.com/pierrec/xxHash/xxHash32",
			"revision": "6920413b753350672215a083e0f9d5c270a21075",
			"revisionTime": "2017-11-28T09:28:02Z"
		},
		{
			"checksumSHA1": "rJab1YdNhQooDiBWNnt7TLWPyBU=",
			"path": "github.com/pkg/errors",
			"revision": "c605e284fe17294bda444b34710735b29d1a9d90",
			"revisionTime": "2017-05-05T04:36:39Z"
		},
		{
			"checksumSHA1": "KAzbLjI9MzW2tjfcAsK75lVRp6I=",
			"origin": "github.com/ONSdigital/go-ns/vendor/github.com/rcrowley/go-metrics",
			"path": "github.com/rcrowley/go-metrics",
			"revision": "6920413b753350672215a083e0f9d5c270a21075",
			"revisionTime": "2017-11-28T09:28:02Z"
		},
		{
			"checksumSHA1": "zmC8/3V4ls53DJlNTKDZwPSC/dA=",
			"path": "github.com/satori/go.uuid",
			"revision": "5bf94b69c6b68ee1b541973bb8e1144db23a194b",
			"revisionTime": "2017-03-21T23:07:31Z"
		},
		{
			"checksumSHA1": "AikWjAOvWHSJ8G1iU+wNReZnyCk=",
			"path": "github.com/smartystreets/assertions",
			"revision": "4ea54c1f28ad3ae597e76607dea3871fa177e263",
			"revisionTime": "2017-06-07T22:27:57Z"
		},
		{
			"checksumSHA1": "Vzb+dEH/LTYbvr8RXHmt6xJHz04=",
			"path": "github.com/smartystreets/assertions/internal/go-render/render",
			"revision": "4ea54c1f28ad3ae597e76607dea3871fa177e263",
			"revisionTime": "2017-06-07T22:27:57Z"
		},
		{
			"checksumSHA1": "r6FauVdOTFnwYQgrKGFuWUbIAJE=",
			"path": "github.com/smartystreets/assertions/internal/oglematchers",
			"revision": "4ea54c1f28ad3ae597e76607dea3871fa177e263",
			"revisionTime": "2017-06-07T22:27:57Z"
		},
		{
			"checksumSHA1": "c71WVAQlpp3r4I+BtTxRz1Cq1Lw=",
			"path": "github.com/smartystreets/goconvey/convey",
			"revision": "ef6db91d284a0e7badaa1f0c404c30aa7dee3aed",
			"revisionTime": "2018-02-22T19:45:00Z"
		},
		{
			"checksumSHA1": "9LakndErFi5uCXtY1KWl0iRnT4c=",
			"path": "github.com/smartystreets/goconvey/convey/gotest",
			"revision": "e5b2b7c9111590d019a696c7800593f666e1a7f4",
			"revisionTime": "2017-08-25T22:14:26Z"
		},
		{
			"checksumSHA1": "FWDhk37bhAwZ2363D/L2xePwR64=",
			"path": "github.com/smartystreets/goconvey/convey/reporting",
			"revision": "e5b2b7c9111590d019a696c7800593f666e1a7f4",
			"revisionTime": "2017-08-25T22:14:26Z"
		},
		{
			"checksumSHA1": "GtamqiJoL7PGHsN454AoffBFMa8=",
			"origin": "github.com/ONSdigital/go-ns/vendor/golang.org/x/net/context",
			"path": "golang.org/x/net/context",
			"revision": "98b5dee4d793d5a0547b7bc7d18aceb353c88a54",
			"revisionTime": "2018-03-18T14:57:33Z"
		},
		{
			"checksumSHA1": "WHc3uByvGaMcnSoI21fhzYgbOgg=",
			"origin": "github.com/ONSdigital/go-ns/vendor/golang.org/x/net/context/ctxhttp",
			"path": "golang.org/x/net/context/ctxhttp",
			"revision": "98b5dee4d793d5a0547b7bc7d18aceb353c88a54",
			"revisionTime": "2018-03-18T14:57:33Z"
		},
		{
			"checksumSHA1": "1D8GzeoFGUs5FZOoyC2DpQg8c5Y=",
			"path": "gopkg.in/mgo.v2",
			"revision": "3f83fa5005286a7fe593b055f0d7771a7dce4655",
			"revisionTime": "2016-08-18T02:01:20Z"
		},
		{
			"checksumSHA1": "YsB2DChSV9HxdzHaKATllAUKWSI=",
			"path": "gopkg.in/mgo.v2/bson",
			"revision": "3f83fa5005286a7fe593b055f0d7771a7dce4655",
			"revisionTime": "2016-08-18T02:01:20Z"
		},
		{
			"checksumSHA1": "XQsrqoNT1U0KzLxOFcAZVvqhLfk=",
			"path": "gopkg.in/mgo.v2/internal/json",
			"revision": "3f83fa5005286a7fe593b055f0d7771a7dce4655",
			"revisionTime": "2016-08-18T02:01:20Z"
		},
		{
			"checksumSHA1": "LEvMCnprte47qdAxWvQ/zRxVF1U=",
			"path": "gopkg.in/mgo.v2/internal/sasl",
			"revision": "3f83fa5005286a7fe593b055f0d7771a7dce4655",
			"revisionTime": "2016-08-18T02:01:20Z"
		},
		{
			"checksumSHA1": "+1WDRPaOphSCmRMxVPIPBV4aubc=",
			"path": "gopkg.in/mgo.v2/internal/scram",
			"revision": "3f83fa5005286a7fe593b055f0d7771a7dce4655",
			"revisionTime": "2016-08-18T02:01:20Z"
		}
	],
	"rootPath": "github.com/ONSdigital/dp-dataset-api"
}<|MERGE_RESOLUTION|>--- conflicted
+++ resolved
@@ -3,15 +3,12 @@
 	"ignore": "test",
 	"package": [
 		{
-<<<<<<< HEAD
 			"checksumSHA1": "w4WYJOG6u77qJORANUwGKdxkOYY=",
 			"path": "github.com/ONSdigital/dp-filter/observation",
 			"revision": "a3b43eb05f07f1ca05f19427dad23e4648516cb8",
 			"revisionTime": "2018-04-13T11:23:02Z"
 		},
 		{
-			"checksumSHA1": "WI5P8MbnHHGqzuQje+qFoQSUHgk=",
-=======
 			"checksumSHA1": "YBSQ8Wb0hEsy+Qrm9QPRNZV9qkY=",
 			"path": "github.com/ONSdigital/go-ns/audit",
 			"revision": "52af9538feaa8af4ef4702416cca4e640b4f2300",
@@ -19,7 +16,6 @@
 		},
 		{
 			"checksumSHA1": "vyzH2Rju6G4A/uK4zqWIidfk3dA=",
->>>>>>> 2a23a7b0
 			"path": "github.com/ONSdigital/go-ns/avro",
 			"revision": "ca71da72d1cc91a0897057170895294c864cf66a",
 			"revisionTime": "2018-04-30T16:40:16Z"
