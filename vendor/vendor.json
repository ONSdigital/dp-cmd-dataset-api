--- conflicted
+++ resolved
@@ -249,7 +249,6 @@
 			"revisionTime": "2019-02-28T15:33:39Z"
 		},
 		{
-<<<<<<< HEAD
 			"checksumSHA1": "gNgCahX+DGC9mQ7+i7yw0QCCgmA=",
 			"path": "github.com/ONSdigital/graphson",
 			"revision": "c13ceacd109d16904e93b8cf3fa8d7fc8569aa8f",
@@ -260,12 +259,12 @@
 			"path": "github.com/ONSdigital/gremgo-neptune",
 			"revision": "c3c614e5b650ce75db31c0b9058291a164fb5aa2",
 			"revisionTime": "2019-08-06T13:50:47Z"
-=======
+		},
+		{
 			"checksumSHA1": "r2PdGOPVGXt0WTdGQXN5aHfp0RM=",
 			"path": "github.com/ONSdigital/log.go/log",
 			"revision": "93cc21caa3b378645874496cca0d8204bdf0f891",
 			"revisionTime": "2019-02-14T09:59:51Z"
->>>>>>> a5325fa1
 		},
 		{
 			"checksumSHA1": "+Jp0tVXfQ1TM8T+oun82oJtME5U=",
@@ -384,59 +383,16 @@
 			"revisionTime": "2017-07-03T15:07:09Z"
 		},
 		{
-<<<<<<< HEAD
 			"checksumSHA1": "3ORLCzeT6ci2RkN0jo1bY6bmE8A=",
 			"path": "github.com/gorilla/websocket",
 			"revision": "80c2d40e9b91f2ef7a9c1a403aeec64d1b89a9a6",
 			"revisionTime": "2019-04-27T04:03:06Z"
-=======
+		},
+		{
 			"checksumSHA1": "+HUsIuEnSLik8Jrrw9MDdxmhT5c=",
 			"path": "github.com/hokaccha/go-prettyjson",
 			"revision": "f579f869bbfea48a61fbea09207cadd1aaeceb83",
 			"revisionTime": "2018-09-20T04:03:06Z"
-		},
-		{
-			"checksumSHA1": "TsX+LuxHhV9GFmua8C1nxflFcTA=",
-			"path": "github.com/johnnadratowski/golang-neo4j-bolt-driver",
-			"revision": "1108d6e66ccf2c8e68ab26b5f64e6c0a2ad00899",
-			"revisionTime": "2017-12-18T14:36:11Z"
-		},
-		{
-			"checksumSHA1": "GYtNDxyckMgJew8cMZggWD9xfhg=",
-			"path": "github.com/johnnadratowski/golang-neo4j-bolt-driver/encoding",
-			"revision": "2387cc1f01254d3a0055e034f5716278a1f420c7",
-			"revisionTime": "2016-12-20T21:52:15Z"
-		},
-		{
-			"checksumSHA1": "9lgMFoaIFZe75vv7ln+IbPKHasE=",
-			"path": "github.com/johnnadratowski/golang-neo4j-bolt-driver/errors",
-			"revision": "2387cc1f01254d3a0055e034f5716278a1f420c7",
-			"revisionTime": "2016-12-20T21:52:15Z"
-		},
-		{
-			"checksumSHA1": "MeB74aEJl/Vif3wfI/yyskLXgQ8=",
-			"path": "github.com/johnnadratowski/golang-neo4j-bolt-driver/log",
-			"revision": "2387cc1f01254d3a0055e034f5716278a1f420c7",
-			"revisionTime": "2016-12-20T21:52:15Z"
-		},
-		{
-			"checksumSHA1": "QBWn/ajykCeEt1W21Ufl9RxLeX4=",
-			"path": "github.com/johnnadratowski/golang-neo4j-bolt-driver/structures",
-			"revision": "2387cc1f01254d3a0055e034f5716278a1f420c7",
-			"revisionTime": "2016-12-20T21:52:15Z"
-		},
-		{
-			"checksumSHA1": "vLBWZ/5wRQ4PIyIOW3dbXlKbd3s=",
-			"path": "github.com/johnnadratowski/golang-neo4j-bolt-driver/structures/graph",
-			"revision": "2387cc1f01254d3a0055e034f5716278a1f420c7",
-			"revisionTime": "2016-12-20T21:52:15Z"
-		},
-		{
-			"checksumSHA1": "WSdNJOxRdPV0gCzq7mX6cqIf3/c=",
-			"path": "github.com/johnnadratowski/golang-neo4j-bolt-driver/structures/messages",
-			"revision": "2387cc1f01254d3a0055e034f5716278a1f420c7",
-			"revisionTime": "2016-12-20T21:52:15Z"
->>>>>>> a5325fa1
 		},
 		{
 			"checksumSHA1": "cIiyvAduLLFvu+tg1Qr5Jw3jeWo=",
