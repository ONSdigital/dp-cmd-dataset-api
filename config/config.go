package config

import (
	"time"

	"github.com/kelseyhightower/envconfig"
)

// Configuration structure which hold information for configuring the import API
type Configuration struct {
<<<<<<< HEAD
	BindAddr        string        `envconfig:"BIND_ADDR"`
	DatasetAPIURL   string        `envconfig:"DATASET_API_URL"`
	SecretKey       string        `envconfig:"SECRET_KEY"`
	ShutdownTimeout time.Duration `envconfig:"SHUTDOWN_TIMEOUT"`
	MongoConfig     MongoConfig
=======
	BindAddr       string `env:"BIND_ADDR" flag:"bind-addr" flagDesc:"The port to bind to"`
	CodeListAPIURL string `env:"CODE_LIST_API_URL" flag:"code-list-api-url" flagDesc:"The host and port for the code list API"`
	DatasetAPIURL  string `env:"DATASET_API_URL" flag:"dataset-api-url" flagDesc:"The host and port this API is run on"`
	SecretKey      string `env:"SECRET_KEY" flag:"secret-key" flagDesc:"A secret key used authentication"`
	MongoConfig    MongoConfig
>>>>>>> a0a016b8
}

// MongoConfig contains the config required to connect to MongoDB.
type MongoConfig struct {
	BindAddr   string `envconfig:"MONGODB_BIND_ADDR"`
	Collection string `envconfig:"MONGODB_DATABASE"`
	Database   string `envconfig:"MONGODB_COLLECTION"`
}

var cfg *Configuration

// Get the application and returns the configuration structure
func Get() (*Configuration, error) {
	if cfg != nil {
		return cfg, nil
	}

	cfg = &Configuration{
<<<<<<< HEAD
		BindAddr:        ":22000",
		DatasetAPIURL:   "http://localhost:22000",
		SecretKey:       "FD0108EA-825D-411C-9B1D-41EF7727F465",
		ShutdownTimeout: 5 * time.Second,
=======
		BindAddr:       ":22000",
		DatasetAPIURL:  "http://localhost:22000",
		CodeListAPIURL: "http://localhost:22400",
		SecretKey:      "FD0108EA-825D-411C-9B1D-41EF7727F465",
>>>>>>> a0a016b8
		MongoConfig: MongoConfig{
			BindAddr:   "localhost:27017",
			Collection: "datasets",
			Database:   "datasets",
		},
	}

	return cfg, envconfig.Process("", cfg)
}<|MERGE_RESOLUTION|>--- conflicted
+++ resolved
@@ -8,19 +8,12 @@
 
 // Configuration structure which hold information for configuring the import API
 type Configuration struct {
-<<<<<<< HEAD
 	BindAddr        string        `envconfig:"BIND_ADDR"`
+	CodeListAPIURL  string        `env:"CODE_LIST_API_URL"`
 	DatasetAPIURL   string        `envconfig:"DATASET_API_URL"`
 	SecretKey       string        `envconfig:"SECRET_KEY"`
 	ShutdownTimeout time.Duration `envconfig:"SHUTDOWN_TIMEOUT"`
 	MongoConfig     MongoConfig
-=======
-	BindAddr       string `env:"BIND_ADDR" flag:"bind-addr" flagDesc:"The port to bind to"`
-	CodeListAPIURL string `env:"CODE_LIST_API_URL" flag:"code-list-api-url" flagDesc:"The host and port for the code list API"`
-	DatasetAPIURL  string `env:"DATASET_API_URL" flag:"dataset-api-url" flagDesc:"The host and port this API is run on"`
-	SecretKey      string `env:"SECRET_KEY" flag:"secret-key" flagDesc:"A secret key used authentication"`
-	MongoConfig    MongoConfig
->>>>>>> a0a016b8
 }
 
 // MongoConfig contains the config required to connect to MongoDB.
@@ -39,17 +32,11 @@
 	}
 
 	cfg = &Configuration{
-<<<<<<< HEAD
 		BindAddr:        ":22000",
+		CodeListAPIURL:  "http://localhost:22400",
 		DatasetAPIURL:   "http://localhost:22000",
 		SecretKey:       "FD0108EA-825D-411C-9B1D-41EF7727F465",
 		ShutdownTimeout: 5 * time.Second,
-=======
-		BindAddr:       ":22000",
-		DatasetAPIURL:  "http://localhost:22000",
-		CodeListAPIURL: "http://localhost:22400",
-		SecretKey:      "FD0108EA-825D-411C-9B1D-41EF7727F465",
->>>>>>> a0a016b8
 		MongoConfig: MongoConfig{
 			BindAddr:   "localhost:27017",
 			Collection: "datasets",
