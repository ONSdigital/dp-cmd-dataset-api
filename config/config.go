package config

import (
	"time"

	"github.com/kelseyhightower/envconfig"
)

// Configuration structure which hold information for configuring the import API
type Configuration struct {
	BindAddr        string        `envconfig:"BIND_ADDR"`
<<<<<<< HEAD
=======
	CodeListAPIURL  string        `env:"CODE_LIST_API_URL"`
>>>>>>> 6c43a4cf
	DatasetAPIURL   string        `envconfig:"DATASET_API_URL"`
	SecretKey       string        `envconfig:"SECRET_KEY"`
	ShutdownTimeout time.Duration `envconfig:"SHUTDOWN_TIMEOUT"`
	MongoConfig     MongoConfig
}

// MongoConfig contains the config required to connect to MongoDB.
type MongoConfig struct {
	BindAddr   string `envconfig:"MONGODB_BIND_ADDR"`
	Collection string `envconfig:"MONGODB_DATABASE"`
	Database   string `envconfig:"MONGODB_COLLECTION"`
}

var cfg *Configuration

// Get the application and returns the configuration structure
func Get() (*Configuration, error) {
	if cfg != nil {
		return cfg, nil
	}

	cfg = &Configuration{
		BindAddr:        ":22000",
<<<<<<< HEAD
=======
		CodeListAPIURL:  "http://localhost:22400",
>>>>>>> 6c43a4cf
		DatasetAPIURL:   "http://localhost:22000",
		SecretKey:       "FD0108EA-825D-411C-9B1D-41EF7727F465",
		ShutdownTimeout: 5 * time.Second,
		MongoConfig: MongoConfig{
			BindAddr:   "localhost:27017",
			Collection: "datasets",
			Database:   "datasets",
		},
	}

	return cfg, envconfig.Process("", cfg)
}<|MERGE_RESOLUTION|>--- conflicted
+++ resolved
@@ -9,10 +9,7 @@
 // Configuration structure which hold information for configuring the import API
 type Configuration struct {
 	BindAddr        string        `envconfig:"BIND_ADDR"`
-<<<<<<< HEAD
-=======
 	CodeListAPIURL  string        `env:"CODE_LIST_API_URL"`
->>>>>>> 6c43a4cf
 	DatasetAPIURL   string        `envconfig:"DATASET_API_URL"`
 	SecretKey       string        `envconfig:"SECRET_KEY"`
 	ShutdownTimeout time.Duration `envconfig:"SHUTDOWN_TIMEOUT"`
@@ -36,10 +33,7 @@
 
 	cfg = &Configuration{
 		BindAddr:        ":22000",
-<<<<<<< HEAD
-=======
 		CodeListAPIURL:  "http://localhost:22400",
->>>>>>> 6c43a4cf
 		DatasetAPIURL:   "http://localhost:22000",
 		SecretKey:       "FD0108EA-825D-411C-9B1D-41EF7727F465",
 		ShutdownTimeout: 5 * time.Second,
