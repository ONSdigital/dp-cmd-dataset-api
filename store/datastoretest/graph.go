--- conflicted
+++ resolved
@@ -94,13 +94,6 @@
 			InstanceID string
 		}
 	}
-<<<<<<< HEAD
-	lockAddVersionDetailsToInstance sync.RWMutex
-	lockChecker                     sync.RWMutex
-	lockClose                       sync.RWMutex
-	lockSetInstanceIsPublished      sync.RWMutex
-=======
->>>>>>> dddcdc1d
 }
 
 // AddVersionDetailsToInstance calls AddVersionDetailsToInstanceFunc.
@@ -164,13 +157,8 @@
 	}
 	lockGraphDBMockChecker.Lock()
 	mock.calls.Checker = append(mock.calls.Checker, callInfo)
-<<<<<<< HEAD
-	mock.lockChecker.Unlock()
-	return mock.CheckerFunc(contextMoqParam, checkState)
-=======
 	lockGraphDBMockChecker.Unlock()
 	return mock.CheckerFunc(in1, in2)
->>>>>>> dddcdc1d
 }
 
 // CheckerCalls gets all the calls that were made to Checker.
@@ -254,8 +242,6 @@
 	calls = mock.calls.SetInstanceIsPublished
 	lockGraphDBMockSetInstanceIsPublished.RUnlock()
 	return calls
-<<<<<<< HEAD
-=======
 }
 
 // StreamCSVRows calls StreamCSVRowsFunc.
@@ -303,5 +289,4 @@
 	calls = mock.calls.StreamCSVRows
 	lockGraphDBMockStreamCSVRows.RUnlock()
 	return calls
->>>>>>> dddcdc1d
 }