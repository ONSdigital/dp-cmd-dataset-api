--- conflicted
+++ resolved
@@ -50,11 +50,6 @@
       description: "Perform a search on all published datasets by the ONS"
       parameters:
       - $ref: '#/parameters/query'
-<<<<<<< HEAD
-=======
-      - $ref: '#/parameters/offset'
-      - $ref: '#/parameters/limit'
->>>>>>> dc5bdc53
       produces:
       - "application/json"
       responses:
@@ -65,23 +60,13 @@
         400:
           description: "Body of the post request is invalid"
         500:
-<<<<<<< HEAD
-          description: "Failed to process the request due to an internal error"
-=======
-          description: "Failed to process the request due to a internal error"
->>>>>>> dc5bdc53
+          description: "Failed to process the request due to an internal error"
   /datasets:
     get:
       tags:
       - "Dataset"
       summary: "Get a list of datasets"
       description: "Returns a list of all datasets provided by the ONS that can be filtered using the filter API"
-<<<<<<< HEAD
-=======
-      parameters:
-      - $ref: '#/parameters/offset'
-      - $ref: '#/parameters/limit'
->>>>>>> dc5bdc53
       produces:
       - "application/json"
       responses:
@@ -97,11 +82,7 @@
       tags:
       - "Dataset"
       summary: "Get a dataset"
-<<<<<<< HEAD
       description: "The dataset contains all high level information, for additional details see editions or versions of a dataset"
-=======
-      description: "The dataset contains the name of it and a link to all editions"
->>>>>>> dc5bdc53
       parameters:
       - $ref: '#/parameters/id'
       responses:
@@ -123,11 +104,7 @@
       - $ref: '#/parameters/id'
       responses:
         200:
-<<<<<<< HEAD
           description: "A json list containing all editions for a dataset"
-=======
-          description: "A json list contain all editions for a dataset"
->>>>>>> dc5bdc53
           schema:
             $ref: '#/definitions/Editions'
         404:
@@ -138,11 +115,7 @@
     get:
       tags:
       - "Dataset"
-<<<<<<< HEAD
       summary: "Get an edition of a dataset"
-=======
-      summary: "Get a edition of a dataset"
->>>>>>> dc5bdc53
       description: "The edition contains a link to all versions"
       parameters:
       - $ref: '#/parameters/id'
@@ -188,11 +161,7 @@
         200:
           description: "A json object containing the edition and version of a dataset"
           schema:
-<<<<<<< HEAD
             $ref: '#/definitions/Version'
-=======
-            $ref: '#/definitions/DatasetDetails'
->>>>>>> dc5bdc53
         404:
           description: "No dataset edition with the specific version was found using the id, edition and version provided"
         500:
@@ -264,88 +233,6 @@
         description: "A link to the publishers homepage"
   Dataset:
     type: object
-<<<<<<< HEAD
-=======
-    properties:
-      id:
-        type: string
-        description: "An unique id for a dataset"
-        example: "DE3BC0B6-D6C4-4E20-917E-95D7EA8C91DC"
-      name:
-        type: string
-        description: "The name of the dataset"
-        example: "CPI"
-      editions_url:
-        type: string
-        description: "A URL to all editions for a dataset"
-        example: "http://localhost:8080/datasets/DE3BC0B6-D6C4-4E20-917E-95D7EA8C91DC/editions"
-  Datasets:
-    type: object
-    properties:
-      items:
-        type: array
-        description: "A list of datasets"
-        items:
-          $ref: '#/definitions/Dataset'
-  Edition:
-    type: object
-    properties:
-      id:
-        type: string
-        description: "An unique id for a dataset"
-        example: "DE3BC0B6-D6C4-4E20-917E-95D7EA8C91DC"
-      name:
-        type: string
-        description: "The name of the dataset"
-        example: "CPI"
-      edition:
-        type: string
-        description: "The dataset edtion"
-        example: "2017"
-      versions_url:
-        type: string
-        description: "A URL to all versions for this dataset edition"
-        example: "http://localhost:8080/datasets/DE3BC0B6-D6C4-4E20-917E-95D7EA8C91DC/editions/2017/versions"
-  Editions:
-    type: object
-    properties:
-      items:
-        type: array
-        items:
-          $ref: '#/definitions/Edition'
-  Versions:
-    type: object
-    properties:
-      items:
-        type: array
-        description: "An array of Datasets"
-        items:
-          type: object
-          properties:
-            id:
-              type: string
-              description: "An unique id for a dataset"
-              example: "DE3BC0B6-D6C4-4E20-917E-95D7EA8C91DC"
-            name:
-              type: string
-              description: "The name of the dataset"
-              example: "CPI"
-            edition:
-              type: string
-              description: "The edition of the dataset"
-              example: "2017"
-            version:
-               type: integer
-               description: "The version of a dataset edition"
-               example: "3"
-            dataset_url:
-              type: string
-              description: "A URL to a full description of the dataset"
-              example: "http://localhost:8080/datasets/DE3BC0B6-D6C4-4E20-917E-95D7EA8C91DC/editions/2017/versions/3"
-  DatasetDetails:
-    type: object
-    description: "An object containing information about published datasets from the ONS"
->>>>>>> dc5bdc53
     properties:
       id:
         type: string
@@ -353,17 +240,12 @@
         example: "DE3BC0B6-D6C4-4E20-917E-95D7EA8C91DC"
       title:
         type: string
-<<<<<<< HEAD
         description: "The title of the dataset"
         example: "CPI"
       description:
         type: string
         description: "A description for a dataset"
       theme:
-=======
-        description: "The title for the dataset"
-      release_date:
->>>>>>> dc5bdc53
         type: string
         description: "The release date of this dataset"
       next_release:
@@ -379,18 +261,10 @@
         $ref: '#/definitions/Publisher'
       latest_url:
         type: string
-<<<<<<< HEAD
         description: "A link to the latest version and edition of the dataset"
-=======
-        description: "The version of the dataset"
-      dimensions:
-        type: string
-        description: "A link to all dimensions within this dataset"
->>>>>>> dc5bdc53
       contact:
         type: array
         description: "Object containing contact information for this dataset"
-<<<<<<< HEAD
         items:
           $ref: '#/definitions/Contact'
       editions_url:
@@ -448,18 +322,6 @@
         type: string
         description: "The type of license for the dataset"
 
-=======
-        properties:
-          name:
-            type: string
-            description: "The name of the person"
-          telephone:
-            type: string
-            description: "Telephone number to contact the person"
-          email:
-            type: string
-            description: "An email address to contact the person"
->>>>>>> dc5bdc53
   Dimension:
     type: object
     description: "A single dimension within a dataset"
