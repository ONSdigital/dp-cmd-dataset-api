--- conflicted
+++ resolved
@@ -78,12 +78,12 @@
 	}
 }
 
-<<<<<<< HEAD
 var alert = Alert{
 	Date:        "2017-10-10",
 	Description: "A correction to an observation for males of age 25, previously 11 now changed to 12",
 	Type:        "Correction",
-=======
+}
+
 func expectedDataset() Dataset {
 	return Dataset{
 		CollectionID: collectionID,
@@ -107,9 +107,9 @@
 		State:             AssociatedState,
 		Theme:             "population",
 		Title:             "CensusEthnicity",
+		UnitOfMeasure:     "Pounds Sterling",
 		URI:               "http://localhost:22000/datasets/123/breadcrumbs",
 	}
->>>>>>> a4a485c2
 }
 
 var dimension = CodeList{
