--- conflicted
+++ resolved
@@ -67,24 +67,6 @@
 			r := bytes.NewReader(b)
 			dataset, err := CreateDataset(r)
 			So(dataset.ID, ShouldNotBeNil)
-<<<<<<< HEAD
-			So(dataset.Keywords[0], ShouldEqual, "test")
-			So(dataset.Keywords[1], ShouldEqual, "test2")
-			So(dataset.License, ShouldEqual, "Office of National Statistics license")
-			So(dataset.Methodologies[0], ShouldResemble, methodology)
-			So(dataset.NationalStatistic, ShouldResemble, &nationalStatistic)
-			So(dataset.NextRelease, ShouldEqual, "2016-05-05")
-			So(dataset.Publications[0], ShouldResemble, publications)
-			So(dataset.Publisher, ShouldResemble, &publisher)
-			So(dataset.QMI, ShouldResemble, &qmi)
-			So(dataset.RelatedDatasets[0], ShouldResemble, relatedDatasets)
-			So(dataset.ReleaseFrequency, ShouldEqual, "yearly")
-			So(dataset.State, ShouldEqual, AssociatedState)
-			So(dataset.Theme, ShouldEqual, "population")
-			So(dataset.Title, ShouldEqual, "CensusEthnicity")
-			So(dataset.UnitOfMeasure, ShouldEqual, "Pounds Sterling")
-			So(dataset.URI, ShouldEqual, "http://localhost:22000/datasets/123/breadcrumbs")
-=======
 
 			// Check id exists and emove before comparison with expected dataset; id
 			// is generated each time CreateDataset is called
@@ -92,7 +74,6 @@
 			dataset.ID = ""
 
 			So(dataset, ShouldResemble, &expectedDataset)
->>>>>>> a4a485c2
 		})
 	})
 
