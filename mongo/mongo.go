package mongo

import (
<<<<<<< HEAD
	"strconv"
	"time"

	"github.com/ONSdigital/dp-dataset-api/api"
	"github.com/ONSdigital/dp-dataset-api/models"
	"github.com/ONSdigital/go-ns/log"
=======
	"github.com/ONSdigital/dp-dataset-api/models"
	"github.com/ONSdigital/dp-dataset-api/store"
>>>>>>> baada41b

	errs "github.com/ONSdigital/dp-dataset-api/apierrors"
	"gopkg.in/mgo.v2"
	"gopkg.in/mgo.v2/bson"
)

var _ store.Storer = &Mongo{}
var session *mgo.Session

// Mongo represents a simplistic MongoDB configuration.
type Mongo struct {
	Collection string
	Database   string
	URI        string
}

// Init creates a new mgo.Session with a strong consistency and a write mode of "majortiy".
func (m *Mongo) Init() (err error) {
	if session != nil {
		return
	}

	if session, err = mgo.Dial(m.URI); err != nil {
		return
	}

	session.EnsureSafe(&mgo.Safe{WMode: "majority"})
	session.SetMode(mgo.Strong, true)
	return
}

// GetDatasets retrieves all dataset documents
func (m *Mongo) GetDatasets() (*models.DatasetResults, error) {
	s := session.Copy()
	defer s.Close()

	datasets := &models.DatasetResults{}

	iter := s.DB(m.Database).C("datasets").Find(nil).Iter()

	results := []models.DatasetUpdate{}
	if err := iter.All(&results); err != nil {
		if err == mgo.ErrNotFound {
			return nil, errs.DatasetNotFound
		}
		return nil, err
	}

	datasets.Items = mapResults(results)

	return datasets, nil
}

func mapResults(results []models.DatasetUpdate) []*models.Dataset {
	items := []*models.Dataset{}
	for _, item := range results {
		if item.Current == nil {
			continue
		}

		items = append(items, item.Current)
	}
	return items
}

// GetDataset retrieves a dataset document
func (m *Mongo) GetDataset(id string) (*models.DatasetUpdate, error) {
	s := session.Copy()
	defer s.Clone()
	var dataset models.DatasetUpdate
	err := s.DB(m.Database).C("datasets").Find(bson.M{"_id": id}).One(&dataset)
	if err != nil {
		if err == mgo.ErrNotFound {
			return nil, errs.DatasetNotFound
		}
		return nil, err
	}

	return &dataset, nil
}

// GetEditions retrieves all edition documents for a dataset
func (m *Mongo) GetEditions(id, state string) (*models.EditionResults, error) {
	s := session.Copy()
	defer s.Clone()

	var selector bson.M
	if state != "" {
		selector = bson.M{
			"links.dataset.id": id,
			"state":            state,
		}
	} else {
		selector = bson.M{
			"links.dataset.id": id,
		}
	}

	iter := s.DB(m.Database).C("editions").Find(selector).Iter()

	var results []models.Edition
	if err := iter.All(&results); err != nil {
		if err == mgo.ErrNotFound {
			return nil, errs.EditionNotFound
		}
		return nil, err
	}

	if len(results) < 1 {
		return nil, api_errors.EditionNotFound
	}
	return &models.EditionResults{Items: results}, nil
}

// GetEdition retrieves an edition document for a dataset
func (m *Mongo) GetEdition(id, editionID, state string) (*models.Edition, error) {
	s := session.Copy()
	defer s.Clone()

	var selector bson.M
	if state != "" {
		selector = bson.M{
			"links.dataset.id": id,
			"edition":          editionID,
		}
	} else {
		selector = bson.M{
			"links.dataset.id": id,
			"edition":          editionID,
			"state":            state,
		}
	}

	var edition models.Edition
	err := s.DB(m.Database).C("editions").Find(selector).One(&edition)
	if err != nil {
		if err == mgo.ErrNotFound {
			return nil, errs.EditionNotFound
		}
		return nil, err
	}
	return &edition, nil
}

// GetNextVersion retrieves the latest version for an edition of a dataset
func (m *Mongo) GetNextVersion(datasetID, editionID string) (int, error) {
	s := session.Copy()
	defer s.Clone()
	var version models.Version
	var nextVersion int
	err := s.DB(m.Database).C("versions").Find(bson.M{"links.dataset.id": datasetID, "edition": editionID}).Sort("-version").One(&version)
	if err != nil {
		if err == mgo.ErrNotFound {
			return 1, nil
		}
		return nextVersion, err
	}
	currentVersion, err := strconv.Atoi(version.Version)
	if err != nil {
		log.ErrorC("Cannot convert version number to integer", err, nil)
		return nextVersion, err
	}

	nextVersion = currentVersion + 1

	return nextVersion, nil
}

// GetVersions retrieves all version documents for a dataset edition
func (m *Mongo) GetVersions(id, editionID, state string) (*models.VersionResults, error) {
	s := session.Copy()
	defer s.Clone()

	var selector bson.M
	if state != "" {
		selector = bson.M{
			"links.dataset.id": id,
			"edition":          editionID,
		}
	} else {
		selector = bson.M{
			"links.dataset.id": id,
			"edition":          editionID,
			"state":            state,
		}
	}

	iter := s.DB(m.Database).C("versions").Find(selector).Iter()

	var results []models.Version
	if err := iter.All(&results); err != nil {
		if err == mgo.ErrNotFound {
			return nil, errs.VersionNotFound
		}
		return nil, err
	}

	if len(results) < 1 {
		return nil, api_errors.VersionNotFound
	}

	return &models.VersionResults{Items: results}, nil
}

// GetVersion retrieves a version document for a dataset edition
func (m *Mongo) GetVersion(id, editionID, versionID, state string) (*models.Version, error) {
	s := session.Copy()
	defer s.Clone()

	var selector bson.M
	if state != "" {
		selector = bson.M{
			"links.dataset.id": id,
			"version":          versionID,
			"edition":          editionID,
		}
	} else {
		selector = bson.M{
			"links.dataset.id": id,
			"edition":          editionID,
			"version":          versionID,
			"state":            state,
		}
	}

	var version models.Version
	err := s.DB(m.Database).C("versions").Find(selector).One(&version)
	if err != nil {
		if err == mgo.ErrNotFound {
			return nil, errs.VersionNotFound
		}
		return nil, err
	}
	return &version, nil
}

// UpsertDataset adds or overides an existing dataset document
func (m *Mongo) UpsertDataset(id string, datasetDoc *models.DatasetUpdate) (err error) {
	s := session.Copy()
	defer s.Close()

	_, err = s.DB(m.Database).C("datasets").UpsertId(id, bson.M{"$set": datasetDoc})
	return
}

// UpsertEdition adds or overides an existing edition document
func (m *Mongo) UpsertEdition(editionID string, editionDoc *models.Edition) (err error) {
	s := session.Copy()
	defer s.Close()

	update := bson.M{
		"$set": editionDoc,
		"$setOnInsert": bson.M{
			"last_updated": time.Now(),
		},
	}

	_, err = s.DB(m.Database).C("editions").Upsert(bson.M{"edition": editionID}, update)
	return
}

// UpdateDatasetWithAssociation updates an existing dataset document
func (m *Mongo) UpdateDatasetWithAssociation(id, state string, version *models.Version) (err error) {
	s := session.Copy()
	defer s.Close()

	update := bson.M{
		"$set": bson.M{
			"next.state":                     state,
			"next.collection_id":             version.CollectionID,
			"next.links.latest_version.link": version.Links.Self,
			"next.links.latest_version.id":   version.ID,
			"next.last_updated":              time.Now(),
		},
	}

	err = s.DB(m.Database).C("dataset").UpdateId(id, update)
	return
}

// UpdateEdition updates an existing edition document
func (m *Mongo) UpdateEdition(id, state string) (err error) {
	s := session.Copy()
	defer s.Close()

	update := bson.M{
		"$set": bson.M{
			"state": state,
		},
		"$setOnInsert": bson.M{
			"last_updated": time.Now(),
		},
	}

	err = s.DB(m.Database).C("editions").UpdateId(id, update)
	return
}

// UpsertVersion adds or overides an existing version document
func (m *Mongo) UpsertVersion(id string, version *models.Version) (err error) {
	s := session.Copy()
	defer s.Close()

	update := bson.M{
		"$set": version,
		"$setOnInsert": bson.M{
			"last_updated": time.Now(),
		},
	}

	_, err = s.DB(m.Database).C("versions").UpsertId(id, update)
	return
}

// UpsertContact adds or overides an existing contact document
func (m *Mongo) UpsertContact(id string, update interface{}) (err error) {
	s := session.Copy()
	defer s.Close()

	_, err = s.DB(m.Database).C("contacts").UpsertId(id, update)
	return
}<|MERGE_RESOLUTION|>--- conflicted
+++ resolved
@@ -1,17 +1,10 @@
 package mongo
 
 import (
-<<<<<<< HEAD
-	"strconv"
 	"time"
 
-	"github.com/ONSdigital/dp-dataset-api/api"
-	"github.com/ONSdigital/dp-dataset-api/models"
-	"github.com/ONSdigital/go-ns/log"
-=======
 	"github.com/ONSdigital/dp-dataset-api/models"
 	"github.com/ONSdigital/dp-dataset-api/store"
->>>>>>> baada41b
 
 	errs "github.com/ONSdigital/dp-dataset-api/apierrors"
 	"gopkg.in/mgo.v2"
@@ -51,6 +44,7 @@
 	datasets := &models.DatasetResults{}
 
 	iter := s.DB(m.Database).C("datasets").Find(nil).Iter()
+	defer iter.Close()
 
 	results := []models.DatasetUpdate{}
 	if err := iter.All(&results); err != nil {
@@ -98,6 +92,26 @@
 	s := session.Copy()
 	defer s.Clone()
 
+	selector := buildEditionsQuery(id, state)
+
+	iter := s.DB(m.Database).C("editions").Find(selector).Iter()
+	defer iter.Close()
+
+	var results []models.Edition
+	if err := iter.All(&results); err != nil {
+		if err == mgo.ErrNotFound {
+			return nil, errs.EditionNotFound
+		}
+		return nil, err
+	}
+
+	if len(results) < 1 {
+		return nil, errs.EditionNotFound
+	}
+	return &models.EditionResults{Items: results}, nil
+}
+
+func buildEditionsQuery(id, state string) bson.M {
 	var selector bson.M
 	if state != "" {
 		selector = bson.M{
@@ -110,20 +124,7 @@
 		}
 	}
 
-	iter := s.DB(m.Database).C("editions").Find(selector).Iter()
-
-	var results []models.Edition
-	if err := iter.All(&results); err != nil {
-		if err == mgo.ErrNotFound {
-			return nil, errs.EditionNotFound
-		}
-		return nil, err
-	}
-
-	if len(results) < 1 {
-		return nil, api_errors.EditionNotFound
-	}
-	return &models.EditionResults{Items: results}, nil
+	return selector
 }
 
 // GetEdition retrieves an edition document for a dataset
@@ -131,19 +132,7 @@
 	s := session.Copy()
 	defer s.Clone()
 
-	var selector bson.M
-	if state != "" {
-		selector = bson.M{
-			"links.dataset.id": id,
-			"edition":          editionID,
-		}
-	} else {
-		selector = bson.M{
-			"links.dataset.id": id,
-			"edition":          editionID,
-			"state":            state,
-		}
-	}
+	selector := buildEditionQuery(id, editionID, state)
 
 	var edition models.Edition
 	err := s.DB(m.Database).C("editions").Find(selector).One(&edition)
@@ -154,6 +143,24 @@
 		return nil, err
 	}
 	return &edition, nil
+}
+
+func buildEditionQuery(id, editionID, state string) bson.M {
+	var selector bson.M
+	if state == "" {
+		selector = bson.M{
+			"links.dataset.id": id,
+			"edition":          editionID,
+		}
+	} else {
+		selector = bson.M{
+			"links.dataset.id": id,
+			"edition":          editionID,
+			"state":            state,
+		}
+	}
+
+	return selector
 }
 
 // GetNextVersion retrieves the latest version for an edition of a dataset
@@ -169,13 +176,8 @@
 		}
 		return nextVersion, err
 	}
-	currentVersion, err := strconv.Atoi(version.Version)
-	if err != nil {
-		log.ErrorC("Cannot convert version number to integer", err, nil)
-		return nextVersion, err
-	}
-
-	nextVersion = currentVersion + 1
+
+	nextVersion = version.Version + 1
 
 	return nextVersion, nil
 }
@@ -185,21 +187,10 @@
 	s := session.Copy()
 	defer s.Clone()
 
-	var selector bson.M
-	if state != "" {
-		selector = bson.M{
-			"links.dataset.id": id,
-			"edition":          editionID,
-		}
-	} else {
-		selector = bson.M{
-			"links.dataset.id": id,
-			"edition":          editionID,
-			"state":            state,
-		}
-	}
+	selector := buildVersionsQuery(id, editionID, state)
 
 	iter := s.DB(m.Database).C("versions").Find(selector).Iter()
+	defer iter.Close()
 
 	var results []models.Version
 	if err := iter.All(&results); err != nil {
@@ -210,10 +201,28 @@
 	}
 
 	if len(results) < 1 {
-		return nil, api_errors.VersionNotFound
+		return nil, errs.VersionNotFound
 	}
 
 	return &models.VersionResults{Items: results}, nil
+}
+
+func buildVersionsQuery(id, editionID, state string) bson.M {
+	var selector bson.M
+	if state == "" {
+		selector = bson.M{
+			"links.dataset.id": id,
+			"edition":          editionID,
+		}
+	} else {
+		selector = bson.M{
+			"links.dataset.id": id,
+			"edition":          editionID,
+			"state":            state,
+		}
+	}
+
+	return selector
 }
 
 // GetVersion retrieves a version document for a dataset edition
@@ -221,21 +230,7 @@
 	s := session.Copy()
 	defer s.Clone()
 
-	var selector bson.M
-	if state != "" {
-		selector = bson.M{
-			"links.dataset.id": id,
-			"version":          versionID,
-			"edition":          editionID,
-		}
-	} else {
-		selector = bson.M{
-			"links.dataset.id": id,
-			"edition":          editionID,
-			"version":          versionID,
-			"state":            state,
-		}
-	}
+	selector := buildVersionQuery(id, editionID, versionID, state)
 
 	var version models.Version
 	err := s.DB(m.Database).C("versions").Find(selector).One(&version)
@@ -248,12 +243,39 @@
 	return &version, nil
 }
 
+func buildVersionQuery(id, editionID, versionID, state string) bson.M {
+	var selector bson.M
+	if state == "" {
+		selector = bson.M{
+			"links.dataset.id": id,
+			"version":          versionID,
+			"edition":          editionID,
+		}
+	} else {
+		selector = bson.M{
+			"links.dataset.id": id,
+			"edition":          editionID,
+			"version":          versionID,
+			"state":            state,
+		}
+	}
+
+	return selector
+}
+
 // UpsertDataset adds or overides an existing dataset document
 func (m *Mongo) UpsertDataset(id string, datasetDoc *models.DatasetUpdate) (err error) {
 	s := session.Copy()
 	defer s.Close()
 
-	_, err = s.DB(m.Database).C("datasets").UpsertId(id, bson.M{"$set": datasetDoc})
+	update := bson.M{
+		"$set": datasetDoc,
+		"$setOnInsert": bson.M{
+			"last_updated": time.Now(),
+		},
+	}
+
+	_, err = s.DB(m.Database).C("datasets").UpsertId(id, update)
 	return
 }
 
