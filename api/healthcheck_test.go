package api

import (
	"context"
	"errors"
	"net/http"
	"net/http/httptest"
	"testing"
	"time"

<<<<<<< HEAD
	"github.com/ONSdigital/dp-dataset-api/mocks"
	"github.com/ONSdigital/dp-dataset-api/store"
=======
>>>>>>> 091205bd
	"github.com/ONSdigital/dp-dataset-api/store/datastoretest"

	. "github.com/smartystreets/goconvey/convey"
)

func TestHealthCheckReturnsOK(t *testing.T) {
	generator := &mocks.DownloadsGeneratorMock{}
	t.Parallel()
	Convey("test healthy healthcheck", t, func() {
		r, err := http.NewRequest("GET", "http://localhost:22000/healthcheck", nil)
		So(err, ShouldBeNil)
		w := httptest.NewRecorder()
<<<<<<< HEAD
		mockedDataStore := &storetest.StorerMock{}
		api := routes(host, secretKey, mux.NewRouter(), store.DataStore{Backend: mockedDataStore}, url.NewBuilder("localhost:20000"), generator)
=======
		mockedDataStore := &storetest.StorerMock{
			PingFunc: func(ctx context.Context) (time.Time, error) {
				return time.Now(), nil
			},
		}

		api := GetAPIWithMockedDatastore(mockedDataStore)
>>>>>>> 091205bd
		api.router.ServeHTTP(w, r)
		So(w.Code, ShouldEqual, http.StatusOK)
		body := w.Body.String()
		So(body, ShouldContainSubstring, `"status":"OK"`)
	})
}

func TestHealthCheckReturnsError(t *testing.T) {
	t.Parallel()
	Convey("test unhealthy healthcheck", t, func() {
		r, err := http.NewRequest("GET", "http://localhost:22000/healthcheck", nil)
		So(err, ShouldBeNil)
		ourError := "Kaboom"
		w := httptest.NewRecorder()
		mockedDataStore := &storetest.StorerMock{
			PingFunc: func(ctx context.Context) (time.Time, error) {
				return time.Now(), errors.New(ourError)
			},
		}

		api := GetAPIWithMockedDatastore(mockedDataStore)
		api.router.ServeHTTP(w, r)
		So(w.Code, ShouldEqual, http.StatusInternalServerError)
		body := w.Body.String()
		So(body, ShouldContainSubstring, `"status":"error"`)
		So(body, ShouldContainSubstring, `"error":"`+ourError+`"`)
	})
}<|MERGE_RESOLUTION|>--- conflicted
+++ resolved
@@ -8,27 +8,16 @@
 	"testing"
 	"time"
 
-<<<<<<< HEAD
-	"github.com/ONSdigital/dp-dataset-api/mocks"
-	"github.com/ONSdigital/dp-dataset-api/store"
-=======
->>>>>>> 091205bd
-	"github.com/ONSdigital/dp-dataset-api/store/datastoretest"
-
+	storetest "github.com/ONSdigital/dp-dataset-api/store/datastoretest"
 	. "github.com/smartystreets/goconvey/convey"
 )
 
 func TestHealthCheckReturnsOK(t *testing.T) {
-	generator := &mocks.DownloadsGeneratorMock{}
 	t.Parallel()
 	Convey("test healthy healthcheck", t, func() {
 		r, err := http.NewRequest("GET", "http://localhost:22000/healthcheck", nil)
 		So(err, ShouldBeNil)
 		w := httptest.NewRecorder()
-<<<<<<< HEAD
-		mockedDataStore := &storetest.StorerMock{}
-		api := routes(host, secretKey, mux.NewRouter(), store.DataStore{Backend: mockedDataStore}, url.NewBuilder("localhost:20000"), generator)
-=======
 		mockedDataStore := &storetest.StorerMock{
 			PingFunc: func(ctx context.Context) (time.Time, error) {
 				return time.Now(), nil
@@ -36,7 +25,6 @@
 		}
 
 		api := GetAPIWithMockedDatastore(mockedDataStore)
->>>>>>> 091205bd
 		api.router.ServeHTTP(w, r)
 		So(w.Code, ShouldEqual, http.StatusOK)
 		body := w.Body.String()
