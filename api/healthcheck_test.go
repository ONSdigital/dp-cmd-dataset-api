--- conflicted
+++ resolved
@@ -22,12 +22,7 @@
 		So(err, ShouldBeNil)
 		w := httptest.NewRecorder()
 		mockedDataStore := &storetest.StorerMock{}
-
-<<<<<<< HEAD
-		api := routes(host, secretKey, mux.NewRouter(), store.DataStore{Backend: mockedDataStore}, generator)
-=======
-		api := routes(host, secretKey, mux.NewRouter(), store.DataStore{Backend: mockedDataStore}, url.NewBuilder("localhost:20000"))
->>>>>>> 6813fe5a
+		api := routes(host, secretKey, mux.NewRouter(), store.DataStore{Backend: mockedDataStore}, url.NewBuilder("localhost:20000"), generator)
 		api.router.ServeHTTP(w, r)
 		So(w.Code, ShouldEqual, http.StatusOK)
 	})
