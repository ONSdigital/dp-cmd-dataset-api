package api

import "github.com/ONSdigital/dp-dataset-api/datastore"

<<<<<<< HEAD
//go:generate moq -out datastoretest/datastore.go -pkg datastoretest . DataStore

// DataStore represents an interface used to store datasets
type DataStore interface {
	GetAllDatasets() (*models.DatasetResults, error)
	GetDataset(id string) (*models.Dataset, error)
	GetEditions(id string) (*models.EditionResults, error)
	GetEdition(datasetID, editionID string) (*models.Edition, error)
=======
// DataStore provides a datastore.Backend interface used to store, retrieve, remove or update datasets
type DataStore struct {
	Backend datastore.Backend
>>>>>>> 43346676
}<|MERGE_RESOLUTION|>--- conflicted
+++ resolved
@@ -1,8 +1,11 @@
 package api
 
-import "github.com/ONSdigital/dp-dataset-api/datastore"
+import (
+	"github.com/ONSdigital/dp-dataset-api/datastore"
+	"github.com/ONSdigital/dp-dataset-api/models"
+)
 
-<<<<<<< HEAD
+
 //go:generate moq -out datastoretest/datastore.go -pkg datastoretest . DataStore
 
 // DataStore represents an interface used to store datasets
@@ -11,9 +14,12 @@
 	GetDataset(id string) (*models.Dataset, error)
 	GetEditions(id string) (*models.EditionResults, error)
 	GetEdition(datasetID, editionID string) (*models.Edition, error)
-=======
+	GetVersions(datasetID, editionID string) (*models.VersionResults, error)
+	GetVersion(datasetID, editionID, versionID string) (*models.Version, error)
+}
+
 // DataStore provides a datastore.Backend interface used to store, retrieve, remove or update datasets
-type DataStore struct {
+type DataStore1 struct {
 	Backend datastore.Backend
->>>>>>> 43346676
+
 }