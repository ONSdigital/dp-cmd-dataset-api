--- conflicted
+++ resolved
@@ -915,14 +915,10 @@
 		api := GetAPIWithMockedDatastore(mockedDataStore, &mocks.DownloadsGeneratorMock{})
 		api.router.ServeHTTP(w, r)
 		So(w.Code, ShouldEqual, http.StatusBadRequest)
-<<<<<<< HEAD
 		So(w.Body.String(), ShouldResemble, "Failed to parse json body\n")
 
-		So(len(mockedDataStore.UpsertVersionCalls()), ShouldEqual, 0)
-=======
 		So(len(mockedDataStore.GetDatasetCalls()), ShouldEqual, 0)
 		So(len(mockedDataStore.UpdateVersionCalls()), ShouldEqual, 0)
->>>>>>> b5cad284
 	})
 
 	Convey("When the api cannot connect to datastore return an internal server error", t, func() {
@@ -950,12 +946,9 @@
 		api := GetAPIWithMockedDatastore(mockedDataStore, &mocks.DownloadsGeneratorMock{})
 		api.router.ServeHTTP(w, r)
 		So(w.Code, ShouldEqual, http.StatusInternalServerError)
-<<<<<<< HEAD
 		So(w.Body.String(), ShouldResemble, "internal error\n")
 
-=======
-		So(len(mockedDataStore.GetDatasetCalls()), ShouldEqual, 1)
->>>>>>> b5cad284
+		So(len(mockedDataStore.GetDatasetCalls()), ShouldEqual, 1)
 		So(len(mockedDataStore.UpdateDatasetCalls()), ShouldEqual, 2)
 	})
 
@@ -979,14 +972,10 @@
 		api := GetAPIWithMockedDatastore(mockedDataStore, &mocks.DownloadsGeneratorMock{})
 		api.router.ServeHTTP(w, r)
 		So(w.Code, ShouldEqual, http.StatusNotFound)
-<<<<<<< HEAD
 		So(w.Body.String(), ShouldResemble, "Dataset not found\n")
 
-		So(len(mockedDataStore.UpdateDatasetCalls()), ShouldEqual, 2)
-=======
 		So(len(mockedDataStore.GetDatasetCalls()), ShouldEqual, 1)
 		So(len(mockedDataStore.UpdateDatasetCalls()), ShouldEqual, 0)
->>>>>>> b5cad284
 	})
 
 	Convey("When the request does not contain a valid internal token return status not found", t, func() {
@@ -1007,14 +996,10 @@
 
 		api := GetAPIWithMockedDatastore(mockedDataStore, &mocks.DownloadsGeneratorMock{})
 		api.router.ServeHTTP(w, r)
-<<<<<<< HEAD
 		So(w.Code, ShouldEqual, http.StatusNotFound)
 		So(w.Body.String(), ShouldResemble, "Resource not found\n")
 
-=======
-		So(w.Code, ShouldEqual, http.StatusUnauthorized)
 		So(len(mockedDataStore.GetDatasetCalls()), ShouldEqual, 0)
->>>>>>> b5cad284
 		So(len(mockedDataStore.UpdateDatasetCalls()), ShouldEqual, 0)
 	})
 }
