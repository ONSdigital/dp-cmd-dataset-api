--- conflicted
+++ resolved
@@ -11,11 +11,9 @@
 	"os"
 	"testing"
 
-<<<<<<< HEAD
 	"time"
-=======
+
 	"gopkg.in/mgo.v2/bson"
->>>>>>> b89e3971
 
 	errs "github.com/ONSdigital/dp-dataset-api/apierrors"
 	"github.com/ONSdigital/dp-dataset-api/mocks"
@@ -1368,7 +1366,7 @@
 			},
 		}
 
-		api := routes(host, secretKey, mux.NewRouter(), store.DataStore{Backend: mockedDataStore})
+		api := routes(host, secretKey, mux.NewRouter(), store.DataStore{Backend: mockedDataStore}, generatorMock)
 		api.router.ServeHTTP(w, r)
 		So(w.Code, ShouldEqual, http.StatusInternalServerError)
 		So(w.Body.String(), ShouldEqual, "internal error\n")
