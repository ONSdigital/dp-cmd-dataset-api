--- conflicted
+++ resolved
@@ -1,13 +1,8 @@
 package api
 
 import (
-<<<<<<< HEAD
-	"context"
-	"errors"
-=======
 	"bytes"
 	"encoding/json"
->>>>>>> 1de1a24f
 	"io"
 	"io/ioutil"
 	"net/http"
@@ -20,11 +15,7 @@
 	"github.com/ONSdigital/dp-dataset-api/models"
 	storetest "github.com/ONSdigital/dp-dataset-api/store/datastoretest"
 	"github.com/ONSdigital/dp-filter/observation"
-<<<<<<< HEAD
-	"github.com/ONSdigital/go-ns/common"
-=======
 	"github.com/ONSdigital/go-ns/log"
->>>>>>> 1de1a24f
 	. "github.com/smartystreets/goconvey/convey"
 )
 
@@ -95,9 +86,7 @@
 			},
 		}
 
-		mockedAuditor := getMockAuditor()
-
-		api := GetAPIWithMockedDatastore(mockedDataStore, &mocks.DownloadsGeneratorMock{}, mockedAuditor, mockedObservationStore)
+		api := GetAPIWithMockedDatastore(mockedDataStore, &mocks.DownloadsGeneratorMock{}, getMockAuditor(), mockedObservationStore)
 		api.router.ServeHTTP(w, r)
 		So(w.Code, ShouldEqual, http.StatusOK)
 		So(w.Body.String(), ShouldContainSubstring, getTestData("expectedDocWithSingleObservation"))
@@ -107,11 +96,6 @@
 		So(len(mockedDataStore.GetVersionCalls()), ShouldEqual, 1)
 		So(len(mockedObservationStore.GetCSVRowsCalls()), ShouldEqual, 1)
 		So(len(mockRowReader.ReadCalls()), ShouldEqual, 3)
-
-		recCalls := mockedAuditor.RecordCalls()
-		So(len(recCalls), ShouldEqual, 2)
-		verifyAuditRecordCalls(recCalls[0], getObservationsAction, actionAttempted, common.Params{"dataset_id": "cpih012", "edition": "2017", "version": "1"})
-		verifyAuditRecordCalls(recCalls[1], getObservationsAction, actionSuccessful, common.Params{"dataset_id": "cpih012", "edition": "2017", "version": "1"})
 	})
 
 	Convey("A successful request to get multiple observations via a wildcard for a version of a dataset returns 200 OK response", t, func() {
@@ -181,9 +165,7 @@
 			},
 		}
 
-		mockedAuditor := getMockAuditor()
-
-		api := GetAPIWithMockedDatastore(mockedDataStore, &mocks.DownloadsGeneratorMock{}, mockedAuditor, mockedObservationStore)
+		api := GetAPIWithMockedDatastore(mockedDataStore, &mocks.DownloadsGeneratorMock{}, getMockAuditor(), mockedObservationStore)
 		api.router.ServeHTTP(w, r)
 		So(w.Code, ShouldEqual, http.StatusOK)
 		So(w.Body.String(), ShouldContainSubstring, getTestData("expectedDocWithMultipleObservations"))
@@ -193,11 +175,6 @@
 		So(len(mockedDataStore.GetVersionCalls()), ShouldEqual, 1)
 		So(len(mockedObservationStore.GetCSVRowsCalls()), ShouldEqual, 1)
 		So(len(mockRowReader.ReadCalls()), ShouldEqual, 4)
-
-		recCalls := mockedAuditor.RecordCalls()
-		So(len(recCalls), ShouldEqual, 2)
-		verifyAuditRecordCalls(recCalls[0], getObservationsAction, actionAttempted, common.Params{"dataset_id": "cpih012", "edition": "2017", "version": "1"})
-		verifyAuditRecordCalls(recCalls[1], getObservationsAction, actionSuccessful, common.Params{"dataset_id": "cpih012", "edition": "2017", "version": "1"})
 	})
 }
 
@@ -212,20 +189,13 @@
 			},
 		}
 
-		auditMock := getMockAuditor()
-
-		api := GetAPIWithMockedDatastore(mockedDataStore, &mocks.DownloadsGeneratorMock{}, auditMock, genericMockedObservationStore)
+		api := GetAPIWithMockedDatastore(mockedDataStore, &mocks.DownloadsGeneratorMock{}, getMockAuditor(), genericMockedObservationStore)
 		api.router.ServeHTTP(w, r)
 		So(w.Code, ShouldEqual, http.StatusInternalServerError)
 		So(w.Body.String(), ShouldResemble, "internal error\n")
 
 		So(len(mockedDataStore.GetDatasetCalls()), ShouldEqual, 1)
 		So(len(mockedDataStore.CheckEditionExistsCalls()), ShouldEqual, 0)
-
-		recCalls := auditMock.RecordCalls()
-		So(len(recCalls), ShouldEqual, 2)
-		verifyAuditRecordCalls(recCalls[0], getObservationsAction, actionAttempted, common.Params{"dataset_id": "cpih012", "edition": "2017", "version": "1"})
-		verifyAuditRecordCalls(recCalls[1], getObservationsAction, actionUnsuccessful, common.Params{"dataset_id": "cpih012", "edition": "2017", "version": "1"})
 	})
 
 	Convey("When the dataset does not exist return status not found", t, func() {
@@ -237,20 +207,13 @@
 			},
 		}
 
-		mockedAuditor := getMockAuditor()
-
-		api := GetAPIWithMockedDatastore(mockedDataStore, &mocks.DownloadsGeneratorMock{}, mockedAuditor, genericMockedObservationStore)
+		api := GetAPIWithMockedDatastore(mockedDataStore, &mocks.DownloadsGeneratorMock{}, getMockAuditor(), genericMockedObservationStore)
 		api.router.ServeHTTP(w, r)
 		So(w.Code, ShouldEqual, http.StatusNotFound)
 		So(w.Body.String(), ShouldResemble, "Dataset not found\n")
 
 		So(len(mockedDataStore.GetDatasetCalls()), ShouldEqual, 1)
 		So(len(mockedDataStore.CheckEditionExistsCalls()), ShouldEqual, 0)
-
-		recCalls := mockedAuditor.RecordCalls()
-		So(len(recCalls), ShouldEqual, 2)
-		verifyAuditRecordCalls(recCalls[0], getObservationsAction, actionAttempted, common.Params{"dataset_id": "cpih012", "edition": "2017", "version": "1"})
-		verifyAuditRecordCalls(recCalls[1], getObservationsAction, actionUnsuccessful, common.Params{"dataset_id": "cpih012", "edition": "2017", "version": "1"})
 	})
 
 	Convey("When the dataset exists but is unpublished return status not found", t, func() {
@@ -262,20 +225,13 @@
 			},
 		}
 
-		mockedAuditor := getMockAuditor()
-
-		api := GetAPIWithMockedDatastore(mockedDataStore, &mocks.DownloadsGeneratorMock{}, mockedAuditor, genericMockedObservationStore)
+		api := GetAPIWithMockedDatastore(mockedDataStore, &mocks.DownloadsGeneratorMock{}, getMockAuditor(), genericMockedObservationStore)
 		api.router.ServeHTTP(w, r)
 		So(w.Code, ShouldEqual, http.StatusNotFound)
 		So(w.Body.String(), ShouldResemble, "Dataset not found\n")
 
 		So(len(mockedDataStore.GetDatasetCalls()), ShouldEqual, 1)
 		So(len(mockedDataStore.CheckEditionExistsCalls()), ShouldEqual, 0)
-
-		recCalls := mockedAuditor.RecordCalls()
-		So(len(recCalls), ShouldEqual, 2)
-		verifyAuditRecordCalls(recCalls[0], getObservationsAction, actionAttempted, common.Params{"dataset_id": "cpih012", "edition": "2017", "version": "1"})
-		verifyAuditRecordCalls(recCalls[1], getObservationsAction, actionUnsuccessful, common.Params{"dataset_id": "cpih012", "edition": "2017", "version": "1"})
 	})
 
 	Convey("When the edition of a dataset does not exist return status not found", t, func() {
@@ -290,9 +246,7 @@
 			},
 		}
 
-		mockedAuditor := getMockAuditor()
-
-		api := GetAPIWithMockedDatastore(mockedDataStore, &mocks.DownloadsGeneratorMock{}, mockedAuditor, genericMockedObservationStore)
+		api := GetAPIWithMockedDatastore(mockedDataStore, &mocks.DownloadsGeneratorMock{}, getMockAuditor(), genericMockedObservationStore)
 		api.router.ServeHTTP(w, r)
 		So(w.Code, ShouldEqual, http.StatusNotFound)
 		So(w.Body.String(), ShouldResemble, "Edition not found\n")
@@ -300,11 +254,6 @@
 		So(len(mockedDataStore.GetDatasetCalls()), ShouldEqual, 1)
 		So(len(mockedDataStore.CheckEditionExistsCalls()), ShouldEqual, 1)
 		So(len(mockedDataStore.GetVersionsCalls()), ShouldEqual, 0)
-
-		recCalls := mockedAuditor.RecordCalls()
-		So(len(recCalls), ShouldEqual, 2)
-		verifyAuditRecordCalls(recCalls[0], getObservationsAction, actionAttempted, common.Params{"dataset_id": "cpih012", "edition": "2017", "version": "1"})
-		verifyAuditRecordCalls(recCalls[1], getObservationsAction, actionUnsuccessful, common.Params{"dataset_id": "cpih012", "edition": "2017", "version": "1"})
 	})
 
 	Convey("When version does not exist for an edition of a dataset returns status not found", t, func() {
@@ -322,9 +271,7 @@
 			},
 		}
 
-		mockedAuditor := getMockAuditor()
-
-		api := GetAPIWithMockedDatastore(mockedDataStore, &mocks.DownloadsGeneratorMock{}, mockedAuditor, genericMockedObservationStore)
+		api := GetAPIWithMockedDatastore(mockedDataStore, &mocks.DownloadsGeneratorMock{}, getMockAuditor(), genericMockedObservationStore)
 		api.router.ServeHTTP(w, r)
 		So(w.Code, ShouldEqual, http.StatusNotFound)
 		So(w.Body.String(), ShouldResemble, "Version not found\n")
@@ -332,11 +279,6 @@
 		So(len(mockedDataStore.GetDatasetCalls()), ShouldEqual, 1)
 		So(len(mockedDataStore.CheckEditionExistsCalls()), ShouldEqual, 1)
 		So(len(mockedDataStore.GetVersionCalls()), ShouldEqual, 1)
-
-		recCalls := mockedAuditor.RecordCalls()
-		So(len(recCalls), ShouldEqual, 2)
-		verifyAuditRecordCalls(recCalls[0], getObservationsAction, actionAttempted, common.Params{"dataset_id": "cpih012", "edition": "2017", "version": "1"})
-		verifyAuditRecordCalls(recCalls[1], getObservationsAction, actionUnsuccessful, common.Params{"dataset_id": "cpih012", "edition": "2017", "version": "1"})
 	})
 
 	Convey("When an unpublished version has an incorrect state for an edition of a dataset return an internal error", t, func() {
@@ -354,9 +296,7 @@
 			},
 		}
 
-		mockedAuditor := getMockAuditor()
-
-		api := GetAPIWithMockedDatastore(mockedDataStore, &mocks.DownloadsGeneratorMock{}, mockedAuditor, genericMockedObservationStore)
+		api := GetAPIWithMockedDatastore(mockedDataStore, &mocks.DownloadsGeneratorMock{}, getMockAuditor(), genericMockedObservationStore)
 		api.router.ServeHTTP(w, r)
 		So(w.Code, ShouldEqual, http.StatusInternalServerError)
 		So(w.Body.String(), ShouldResemble, "Incorrect resource state\n")
@@ -364,11 +304,6 @@
 		So(len(mockedDataStore.GetDatasetCalls()), ShouldEqual, 1)
 		So(len(mockedDataStore.CheckEditionExistsCalls()), ShouldEqual, 1)
 		So(len(mockedDataStore.GetVersionCalls()), ShouldEqual, 1)
-
-		recCalls := mockedAuditor.RecordCalls()
-		So(len(recCalls), ShouldEqual, 2)
-		verifyAuditRecordCalls(recCalls[0], getObservationsAction, actionAttempted, common.Params{"dataset_id": "cpih012", "edition": "2017", "version": "1"})
-		verifyAuditRecordCalls(recCalls[1], getObservationsAction, actionUnsuccessful, common.Params{"dataset_id": "cpih012", "edition": "2017", "version": "1"})
 	})
 
 	Convey("When a version document has not got a headers field return an internal server error", t, func() {
@@ -386,20 +321,13 @@
 			},
 		}
 
-		mockedAuditor := getMockAuditor()
-
-		api := GetAPIWithMockedDatastore(mockedDataStore, &mocks.DownloadsGeneratorMock{}, mockedAuditor, genericMockedObservationStore)
+		api := GetAPIWithMockedDatastore(mockedDataStore, &mocks.DownloadsGeneratorMock{}, getMockAuditor(), genericMockedObservationStore)
 		api.router.ServeHTTP(w, r)
 		So(w.Code, ShouldEqual, http.StatusInternalServerError)
 
 		So(len(mockedDataStore.GetDatasetCalls()), ShouldEqual, 1)
 		So(len(mockedDataStore.CheckEditionExistsCalls()), ShouldEqual, 1)
 		So(len(mockedDataStore.GetVersionCalls()), ShouldEqual, 1)
-
-		recCalls := mockedAuditor.RecordCalls()
-		So(len(recCalls), ShouldEqual, 2)
-		verifyAuditRecordCalls(recCalls[0], getObservationsAction, actionAttempted, common.Params{"dataset_id": "cpih012", "edition": "2017", "version": "1"})
-		verifyAuditRecordCalls(recCalls[1], getObservationsAction, actionUnsuccessful, common.Params{"dataset_id": "cpih012", "edition": "2017", "version": "1"})
 	})
 
 	Convey("When the first header in array does not describe the header row correctly return internal error", t, func() {
@@ -417,9 +345,7 @@
 			},
 		}
 
-		mockedAuditor := getMockAuditor()
-
-		api := GetAPIWithMockedDatastore(mockedDataStore, &mocks.DownloadsGeneratorMock{}, mockedAuditor, genericMockedObservationStore)
+		api := GetAPIWithMockedDatastore(mockedDataStore, &mocks.DownloadsGeneratorMock{}, getMockAuditor(), genericMockedObservationStore)
 		api.router.ServeHTTP(w, r)
 		So(w.Code, ShouldEqual, http.StatusInternalServerError)
 		So(w.Body.String(), ShouldResemble, "index out of range\n")
@@ -427,11 +353,6 @@
 		So(len(mockedDataStore.GetDatasetCalls()), ShouldEqual, 1)
 		So(len(mockedDataStore.CheckEditionExistsCalls()), ShouldEqual, 1)
 		So(len(mockedDataStore.GetVersionCalls()), ShouldEqual, 1)
-
-		recCalls := mockedAuditor.RecordCalls()
-		So(len(recCalls), ShouldEqual, 2)
-		verifyAuditRecordCalls(recCalls[0], getObservationsAction, actionAttempted, common.Params{"dataset_id": "cpih012", "edition": "2017", "version": "1"})
-		verifyAuditRecordCalls(recCalls[1], getObservationsAction, actionUnsuccessful, common.Params{"dataset_id": "cpih012", "edition": "2017", "version": "1"})
 	})
 
 	Convey("When an invalid query parameter is set in request return 400 bad request with an error message containing a list of incorrect query parameters", t, func() {
@@ -449,9 +370,7 @@
 			},
 		}
 
-		mockedAuditor := getMockAuditor()
-
-		api := GetAPIWithMockedDatastore(mockedDataStore, &mocks.DownloadsGeneratorMock{}, mockedAuditor, genericMockedObservationStore)
+		api := GetAPIWithMockedDatastore(mockedDataStore, &mocks.DownloadsGeneratorMock{}, getMockAuditor(), genericMockedObservationStore)
 		api.router.ServeHTTP(w, r)
 		So(w.Code, ShouldEqual, http.StatusBadRequest)
 		So(w.Body.String(), ShouldResemble, "Incorrect selection of query parameters: [geography], these dimensions do not exist for this version of the dataset\n")
@@ -459,11 +378,6 @@
 		So(len(mockedDataStore.GetDatasetCalls()), ShouldEqual, 1)
 		So(len(mockedDataStore.CheckEditionExistsCalls()), ShouldEqual, 1)
 		So(len(mockedDataStore.GetVersionCalls()), ShouldEqual, 1)
-
-		recCalls := mockedAuditor.RecordCalls()
-		So(len(recCalls), ShouldEqual, 2)
-		verifyAuditRecordCalls(recCalls[0], getObservationsAction, actionAttempted, common.Params{"dataset_id": "cpih012", "edition": "2017", "version": "1"})
-		verifyAuditRecordCalls(recCalls[1], getObservationsAction, actionUnsuccessful, common.Params{"dataset_id": "cpih012", "edition": "2017", "version": "1"})
 	})
 
 	Convey("When there is a missing query parameter that is expected to be set in request return 400 bad request with an error message containing a list of missing query parameters", t, func() {
@@ -481,9 +395,7 @@
 			},
 		}
 
-		mockedAuditor := getMockAuditor()
-
-		api := GetAPIWithMockedDatastore(mockedDataStore, &mocks.DownloadsGeneratorMock{}, mockedAuditor, genericMockedObservationStore)
+		api := GetAPIWithMockedDatastore(mockedDataStore, &mocks.DownloadsGeneratorMock{}, getMockAuditor(), genericMockedObservationStore)
 		api.router.ServeHTTP(w, r)
 		So(w.Code, ShouldEqual, http.StatusBadRequest)
 		So(w.Body.String(), ShouldResemble, "Missing query parameters for the following dimensions: [age]\n")
@@ -491,11 +403,6 @@
 		So(len(mockedDataStore.GetDatasetCalls()), ShouldEqual, 1)
 		So(len(mockedDataStore.CheckEditionExistsCalls()), ShouldEqual, 1)
 		So(len(mockedDataStore.GetVersionCalls()), ShouldEqual, 1)
-
-		recCalls := mockedAuditor.RecordCalls()
-		So(len(recCalls), ShouldEqual, 2)
-		verifyAuditRecordCalls(recCalls[0], getObservationsAction, actionAttempted, common.Params{"dataset_id": "cpih012", "edition": "2017", "version": "1"})
-		verifyAuditRecordCalls(recCalls[1], getObservationsAction, actionUnsuccessful, common.Params{"dataset_id": "cpih012", "edition": "2017", "version": "1"})
 	})
 
 	Convey("When there are too many query parameters that are set to wildcard (*) value request returns 400 bad request", t, func() {
@@ -513,9 +420,7 @@
 			},
 		}
 
-		mockedAuditor := getMockAuditor()
-
-		api := GetAPIWithMockedDatastore(mockedDataStore, &mocks.DownloadsGeneratorMock{}, mockedAuditor, genericMockedObservationStore)
+		api := GetAPIWithMockedDatastore(mockedDataStore, &mocks.DownloadsGeneratorMock{}, getMockAuditor(), genericMockedObservationStore)
 		api.router.ServeHTTP(w, r)
 		So(w.Code, ShouldEqual, http.StatusBadRequest)
 		So(w.Body.String(), ShouldResemble, "only one wildcard (*) is allowed as a value in selected query parameters\n")
@@ -523,11 +428,6 @@
 		So(len(mockedDataStore.GetDatasetCalls()), ShouldEqual, 1)
 		So(len(mockedDataStore.CheckEditionExistsCalls()), ShouldEqual, 1)
 		So(len(mockedDataStore.GetVersionCalls()), ShouldEqual, 1)
-
-		recCalls := mockedAuditor.RecordCalls()
-		So(len(recCalls), ShouldEqual, 2)
-		verifyAuditRecordCalls(recCalls[0], getObservationsAction, actionAttempted, common.Params{"dataset_id": "cpih012", "edition": "2017", "version": "1"})
-		verifyAuditRecordCalls(recCalls[1], getObservationsAction, actionUnsuccessful, common.Params{"dataset_id": "cpih012", "edition": "2017", "version": "1"})
 	})
 
 	Convey("When requested query does not find a unique observation return no observations found", t, func() {
@@ -551,9 +451,7 @@
 			},
 		}
 
-		mockedAuditor := getMockAuditor()
-
-		api := GetAPIWithMockedDatastore(mockedDataStore, &mocks.DownloadsGeneratorMock{}, mockedAuditor, mockedObservationStore)
+		api := GetAPIWithMockedDatastore(mockedDataStore, &mocks.DownloadsGeneratorMock{}, getMockAuditor(), mockedObservationStore)
 		api.router.ServeHTTP(w, r)
 		So(w.Code, ShouldEqual, http.StatusNotFound)
 		So(w.Body.String(), ShouldResemble, "No observations found\n")
@@ -562,11 +460,6 @@
 		So(len(mockedDataStore.CheckEditionExistsCalls()), ShouldEqual, 1)
 		So(len(mockedDataStore.GetVersionCalls()), ShouldEqual, 1)
 		So(len(mockedObservationStore.GetCSVRowsCalls()), ShouldEqual, 1)
-
-		recCalls := mockedAuditor.RecordCalls()
-		So(len(recCalls), ShouldEqual, 2)
-		verifyAuditRecordCalls(recCalls[0], getObservationsAction, actionAttempted, common.Params{"dataset_id": "cpih012", "edition": "2017", "version": "1"})
-		verifyAuditRecordCalls(recCalls[1], getObservationsAction, actionUnsuccessful, common.Params{"dataset_id": "cpih012", "edition": "2017", "version": "1"})
 	})
 
 	Convey("When requested query has a multi-valued dimension return bad request", t, func() {
@@ -614,9 +507,7 @@
 
 		mockedObservationStore := &mocks.ObservationStoreMock{}
 
-		mockedAuditor := getMockAuditor()
-
-		api := GetAPIWithMockedDatastore(mockedDataStore, &mocks.DownloadsGeneratorMock{}, mockedAuditor, mockedObservationStore)
+		api := GetAPIWithMockedDatastore(mockedDataStore, &mocks.DownloadsGeneratorMock{}, getMockAuditor(), mockedObservationStore)
 		api.router.ServeHTTP(w, r)
 		So(w.Code, ShouldEqual, http.StatusBadRequest)
 		So(w.Body.String(), ShouldResemble, "Multi-valued query parameters for the following dimensions: [geography]\n")
@@ -625,162 +516,6 @@
 		So(len(mockedDataStore.CheckEditionExistsCalls()), ShouldEqual, 1)
 		So(len(mockedDataStore.GetVersionCalls()), ShouldEqual, 1)
 		So(len(mockedObservationStore.GetCSVRowsCalls()), ShouldEqual, 0)
-
-		recCalls := mockedAuditor.RecordCalls()
-		So(len(recCalls), ShouldEqual, 2)
-		verifyAuditRecordCalls(recCalls[0], getObservationsAction, actionAttempted, common.Params{"dataset_id": "cpih012", "edition": "2017", "version": "1"})
-		verifyAuditRecordCalls(recCalls[1], getObservationsAction, actionUnsuccessful, common.Params{"dataset_id": "cpih012", "edition": "2017", "version": "1"})
-	})
-
-	// Fail to successfully audit attempted/unsuccessful/successful actions
-	Convey("When the dataset does not exist return status internal server error due to failing to audit request/action", t, func() {
-		r := httptest.NewRequest("GET", "http://localhost:8080/datasets/cpih012/editions/2017/versions/1/observations?time=16-Aug&aggregate=cpi1dim1S40403&geography=K02000001", nil)
-		w := httptest.NewRecorder()
-
-		mockedDataStore := &storetest.StorerMock{
-			GetDatasetFunc: func(string) (*models.DatasetUpdate, error) {
-				return nil, errs.ErrDatasetNotFound
-			},
-		}
-
-		mockedAuditor := getMockAuditor()
-		mockedAuditor.RecordFunc = func(ctx context.Context, action string, result string, params common.Params) error {
-			if result == actionUnsuccessful {
-				return errors.New("failed to audit action")
-			}
-			return nil
-		}
-
-		api := GetAPIWithMockedDatastore(mockedDataStore, &mocks.DownloadsGeneratorMock{}, mockedAuditor, &mocks.ObservationStoreMock{})
-		api.router.ServeHTTP(w, r)
-		So(w.Code, ShouldEqual, http.StatusInternalServerError)
-
-		So(len(mockedDataStore.GetDatasetCalls()), ShouldEqual, 1)
-		So(len(mockedDataStore.CheckEditionExistsCalls()), ShouldEqual, 0)
-
-		recCalls := mockedAuditor.RecordCalls()
-		So(len(recCalls), ShouldEqual, 2)
-		verifyAuditRecordCalls(recCalls[0], getObservationsAction, actionAttempted, common.Params{"dataset_id": "cpih012", "edition": "2017", "version": "1"})
-		verifyAuditRecordCalls(recCalls[1], getObservationsAction, actionUnsuccessful, common.Params{"dataset_id": "cpih012", "edition": "2017", "version": "1"})
-	})
-
-	Convey("A valid request to get a single observation for a version of a dataset returns 500 internal server error due to failing to audit request/action", t, func() {
-		r := httptest.NewRequest("GET", "http://localhost:8080/datasets/cpih012/editions/2017/versions/1/observations?time=16-Aug&aggregate=cpi1dim1S40403&geography=K02000001", nil)
-		w := httptest.NewRecorder()
-
-		mockedDataStore := &storetest.StorerMock{
-			GetDatasetFunc: func(string) (*models.DatasetUpdate, error) {
-				return &models.DatasetUpdate{Current: &models.Dataset{State: models.PublishedState}}, nil
-			},
-		}
-
-		mockedAuditor := getMockAuditor()
-		mockedAuditor.RecordFunc = func(ctx context.Context, action string, result string, params common.Params) error {
-			if result == actionAttempted {
-				return errors.New("failed to audit action")
-			}
-			return nil
-		}
-
-		api := GetAPIWithMockedDatastore(mockedDataStore, &mocks.DownloadsGeneratorMock{}, mockedAuditor, &mocks.ObservationStoreMock{})
-		api.router.ServeHTTP(w, r)
-		So(w.Code, ShouldEqual, http.StatusInternalServerError)
-
-		So(len(mockedDataStore.GetDatasetCalls()), ShouldEqual, 0)
-
-		recCalls := mockedAuditor.RecordCalls()
-		So(len(recCalls), ShouldEqual, 1)
-		verifyAuditRecordCalls(recCalls[0], getObservationsAction, actionAttempted, common.Params{"dataset_id": "cpih012", "edition": "2017", "version": "1"})
-	})
-
-	Convey("A valid request to get a single observation for a version of a dataset returns 500 internal server error due to failing to audit successful action", t, func() {
-		r := httptest.NewRequest("GET", "http://localhost:8080/datasets/cpih012/editions/2017/versions/1/observations?time=16-Aug&aggregate=cpi1dim1S40403&geography=K02000001", nil)
-		w := httptest.NewRecorder()
-
-		dimensions := []models.CodeList{
-			models.CodeList{
-				Name: "aggregate",
-				HRef: "http://localhost:8081/code-lists/cpih1dim1aggid",
-			},
-			models.CodeList{
-				Name: "geography",
-				HRef: "http://localhost:8081/code-lists/uk-only",
-			},
-			models.CodeList{
-				Name: "time",
-				HRef: "http://localhost:8081/code-lists/time",
-			},
-		}
-		usagesNotes := &[]models.UsageNote{models.UsageNote{Title: "data_marking", Note: "this marks the obsevation with a special character"}}
-
-		mockedDataStore := &storetest.StorerMock{
-			GetDatasetFunc: func(string) (*models.DatasetUpdate, error) {
-				return &models.DatasetUpdate{Current: &models.Dataset{State: models.PublishedState}}, nil
-			},
-			CheckEditionExistsFunc: func(datasetID, editionID, state string) error {
-				return nil
-			},
-			GetVersionFunc: func(string, string, string, string) (*models.Version, error) {
-				return &models.Version{
-					Dimensions: dimensions,
-					Headers:    []string{"v4_2", "data_marking", "confidence_interval", "aggregate_code", "aggregate", "geography_code", "geography", "time", "time"},
-					Links: &models.VersionLinks{
-						Version: &models.LinkObject{
-							HRef: "http://localhost:8080/datasets/cpih012/editions/2017/versions/1",
-							ID:   "1",
-						},
-					},
-					State:      models.PublishedState,
-					UsageNotes: usagesNotes,
-				}, nil
-			},
-		}
-
-		count := 0
-		mockRowReader := &mocks.CSVRowReaderMock{
-			ReadFunc: func() (string, error) {
-				if count == 0 {
-					count++
-					return "v4_2,data_marking,confidence_interval,time,time,geography_code,geography,aggregate_code,aggregate", nil
-				} else if count == 1 {
-					count++
-					return "146.3,p,2,Month,Aug-16,K02000001,,cpi1dim1G10100,01.1 Food", nil
-				}
-				return "", io.EOF
-			},
-			CloseFunc: func() error {
-				return nil
-			},
-		}
-
-		mockedObservationStore := &mocks.ObservationStoreMock{
-			GetCSVRowsFunc: func(*observation.Filter, *int) (observation.CSVRowReader, error) {
-				return mockRowReader, nil
-			},
-		}
-
-		mockedAuditor := getMockAuditor()
-		mockedAuditor.RecordFunc = func(ctx context.Context, action string, result string, params common.Params) error {
-			if result == actionSuccessful {
-				return errors.New("failed to audit action")
-			}
-			return nil
-		}
-
-		api := GetAPIWithMockedDatastore(mockedDataStore, &mocks.DownloadsGeneratorMock{}, mockedAuditor, mockedObservationStore)
-		api.router.ServeHTTP(w, r)
-		So(w.Code, ShouldEqual, http.StatusInternalServerError)
-
-		So(len(mockedDataStore.GetDatasetCalls()), ShouldEqual, 1)
-		So(len(mockedDataStore.CheckEditionExistsCalls()), ShouldEqual, 1)
-		So(len(mockedDataStore.GetVersionCalls()), ShouldEqual, 1)
-		So(len(mockedObservationStore.GetCSVRowsCalls()), ShouldEqual, 1)
-		So(len(mockRowReader.ReadCalls()), ShouldEqual, 3)
-
-		recCalls := mockedAuditor.RecordCalls()
-		So(len(recCalls), ShouldEqual, 2)
-		verifyAuditRecordCalls(recCalls[0], getObservationsAction, actionAttempted, common.Params{"dataset_id": "cpih012", "edition": "2017", "version": "1"})
-		verifyAuditRecordCalls(recCalls[1], getObservationsAction, actionSuccessful, common.Params{"dataset_id": "cpih012", "edition": "2017", "version": "1"})
 	})
 }
 
