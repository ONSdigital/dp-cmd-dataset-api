--- conflicted
+++ resolved
@@ -133,15 +133,11 @@
 
 	if versionDoc.Headers == nil || versionDoc.Dimensions == nil {
 		logData["version_doc"] = versionDoc
-<<<<<<< HEAD
-		log.Error(errs.ErrMissingVersionHeaders, logData)
-		if auditErr := api.auditor.Record(r.Context(), getObservationsAction, actionUnsuccessful, auditParams); auditErr != nil {
-			handleAuditingFailure(w, auditErr, logData)
-			return
-		}
-=======
 		log.Error(errs.ErrMissingVersionHeadersOrDimensions, logData)
->>>>>>> 543a9fa3
+		if auditErr := api.auditor.Record(r.Context(), getObservationsAction, actionUnsuccessful, auditParams); auditErr != nil {
+			handleAuditingFailure(w, auditErr, logData)
+			return
+		}
 		http.Error(w, "", http.StatusInternalServerError)
 		return
 	}
