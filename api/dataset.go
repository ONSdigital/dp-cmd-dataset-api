--- conflicted
+++ resolved
@@ -117,24 +117,24 @@
 	log.Debug("get dataset", logData)
 }
 
-func (api *DatasetAPI) getEditions(w http.ResponseWriter, r *http.Request, auth bool) {
+func (api *DatasetAPI) getEditions(w http.ResponseWriter, r *http.Request) {
 	vars := mux.Vars(r)
 	id := vars["id"]
 	logData := log.Data{"dataset_id": id}
 
 	var state string
-<<<<<<< HEAD
-	if auth == false {  // if no auth, only look for editions with current.state = published
-=======
+	var auth bool
 	if !api.EnablePrePublishView {
 		state = models.PublishedState
 	} else if r.Header.Get(internalToken) != api.internalToken {
-		logData["authenticated"] = false
->>>>>>> 184dde55
+		logData["authenticated"] = auth
 		state = models.PublishedState
 	} else {
-		logData["authenticated"] = true
-	}
+		auth = true
+		logData["authenticated"] = auth
+	}
+	logData["state"] = state
+	log.Info("about to check resources exist", logData)
 
 	if err := api.dataStore.Backend.CheckDatasetExists(id, state); err != nil {
 		log.ErrorC("unable to find dataset", err, logData)
@@ -148,8 +148,8 @@
 		handleErrorType(editionDocType, err, w)
 		return
 	}
-
-<<<<<<< HEAD
+	log.Trace("what is the data", log.Data{"results": results.Items})
+
 	var logMessage string
 	var bytes []byte
 
@@ -157,7 +157,7 @@
 	if auth == true {
 		bytes, err = json.Marshal(results)
 		if err != nil {
-			log.ErrorC("failed to marshal a list of edition resources into bytes", err, log.Data{"dataset_id": id})
+			log.ErrorC("failed to marshal a list of edition resources into bytes", err, logData)
 			http.Error(w, err.Error(), http.StatusInternalServerError)
 			return
 		}
@@ -173,57 +173,38 @@
 
 		bytes, err = json.Marshal(&models.EditionResults{Items: publicResults})
 		if err != nil {
-			log.ErrorC("failed to marshal a list of public edition resources into bytes", err, log.Data{"dataset_id": id})
+			log.ErrorC("failed to marshal a list of public edition resources into bytes", err, logData)
 			http.Error(w, err.Error(), http.StatusInternalServerError)
 			return
 		}
 		logMessage = "get all editions without auth"
-=======
-	bytes, err := json.Marshal(results)
-	if err != nil {
-		log.ErrorC("failed to marshal a list of edition resources into bytes", err, logData)
-		http.Error(w, err.Error(), http.StatusInternalServerError)
-		return
->>>>>>> 184dde55
 	}
 
 	setJSONContentType(w)
 	_, err = w.Write(bytes)
-<<<<<<< HEAD
-		if err != nil {
-			log.Error(err, log.Data{"dataset_id": id})
-			http.Error(w, err.Error(), http.StatusInternalServerError)
-		}
-		log.Debug(logMessage, log.Data{"dataset_id": id})
-
-	}
-=======
 	if err != nil {
 		log.Error(err, logData)
 		http.Error(w, err.Error(), http.StatusInternalServerError)
 	}
-	log.Debug("get all editions", logData)
-}
->>>>>>> 184dde55
-
-
-func (api *DatasetAPI) getEdition(w http.ResponseWriter, r *http.Request, auth bool) {
+	log.Debug(logMessage, log.Data{"dataset_id": id})
+}
+
+func (api *DatasetAPI) getEdition(w http.ResponseWriter, r *http.Request) {
 	vars := mux.Vars(r)
 	id := vars["id"]
 	editionID := vars["edition"]
 	logData := log.Data{"dataset_id": id, "edition": editionID}
+
 	var state string
-<<<<<<< HEAD
-	if auth == false {  // if no auth, only look for editions with current.state = published
-=======
+	var auth bool
 	if !api.EnablePrePublishView {
->>>>>>> 184dde55
 		state = models.PublishedState
 	} else if r.Header.Get(internalToken) != api.internalToken {
-		logData["authenticated"] = false
+		logData["authenticated"] = auth
 		state = models.PublishedState
 	} else {
-		logData["authenticated"] = true
+		auth = true
+		logData["authenticated"] = auth
 	}
 
 	if err := api.dataStore.Backend.CheckDatasetExists(id, state); err != nil {
@@ -239,7 +220,6 @@
 		return
 	}
 
-<<<<<<< HEAD
 	var logMessage string
 	var bytes []byte
 
@@ -249,7 +229,7 @@
 		// Edition requester has auth and gets everything
 		bytes, err = json.Marshal(edition)
 		if err != nil {
-			log.ErrorC("failed to marshal edition resource into bytes", err, log.Data{"dataset_id": id, "edition": editionID})
+			log.ErrorC("failed to marshal edition resource into bytes", err, logData)
 			http.Error(w, err.Error(), http.StatusInternalServerError)
 			return
 		}
@@ -260,29 +240,21 @@
 		// User doesn't have auth so gets public edition response, (.current doc only).
 		bytes, err = json.Marshal(edition.Current)
 		if err != nil {
-			log.ErrorC("failed to marshal public edition resource into bytes", err, log.Data{"dataset_id": id, "edition": editionID})
+			log.ErrorC("failed to marshal public edition resource into bytes", err, logData)
 			http.Error(w, err.Error(), http.StatusInternalServerError)
 			return
 		}
 		logMessage = "get public edition without auth"
-=======
-	bytes, err := json.Marshal(edition)
-	if err != nil {
-		log.ErrorC("failed to marshal edition resource into bytes", err, logData)
-		http.Error(w, err.Error(), http.StatusInternalServerError)
-		return
->>>>>>> 184dde55
 	}
 
 	setJSONContentType(w)
 	_, err = w.Write(bytes)
 	if err != nil {
-		log.Error(err, log.Data{"dataset_id": id, "edition": editionID})
-		http.Error(w, err.Error(), http.StatusInternalServerError)
-	}
-	log.Debug(logMessage, log.Data{"dataset_id": id, "edition": editionID})
-
-	}
+		log.Error(err, logData)
+		http.Error(w, err.Error(), http.StatusInternalServerError)
+	}
+	log.Debug(logMessage, logData)
+}
 
 func (api *DatasetAPI) getVersions(w http.ResponseWriter, r *http.Request) {
 	vars := mux.Vars(r)
