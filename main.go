--- conflicted
+++ resolved
@@ -41,11 +41,7 @@
 		"bind_address": cfg.BindAddr,
 	})
 
-<<<<<<< HEAD
-	_ = api.CreateDatasetAPI(cfg.DatasetAPIURL, cfg.SecretKey, router, api.DataStore{Backend: mongo})
-=======
-	_ = api.CreateDatasetAPI(cfg.SecretKey, router, store.DataStore{Backend: mongo})
->>>>>>> baada41b
+	_ = api.CreateDatasetAPI(cfg.DatasetAPIURL, cfg.SecretKey, router, store.DataStore{Backend: mongo})
 
 	if err = s.ListenAndServe(); err != nil {
 		log.Error(err, nil)
