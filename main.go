package main

import (
	"context"
	"fmt"
	"os"
	"os/signal"
	"syscall"

	"github.com/ONSdigital/dp-dataset-api/api"
	"github.com/ONSdigital/dp-dataset-api/config"
	"github.com/ONSdigital/dp-dataset-api/download"
	"github.com/ONSdigital/dp-dataset-api/mongo"
	"github.com/ONSdigital/dp-dataset-api/schema"
	"github.com/ONSdigital/dp-dataset-api/store"
	"github.com/ONSdigital/dp-graph/graph"

	"github.com/ONSdigital/go-ns/audit"
	"github.com/ONSdigital/go-ns/healthcheck"
	"github.com/ONSdigital/go-ns/kafka"

	"github.com/ONSdigital/dp-dataset-api/url"
	"github.com/ONSdigital/go-ns/log"
	mongolib "github.com/ONSdigital/go-ns/mongo"
	"github.com/pkg/errors"
)

// check that DatsetAPIStore satifies the the store.Storer interface
var _ store.Storer = (*DatsetAPIStore)(nil)

//DatsetAPIStore is a wrapper which embeds Neo4j Mongo stucts which between them satisfy the store.Storer interface.
type DatsetAPIStore struct {
	*mongo.Mongo
	*graph.DB
}

func main() {
	log.Namespace = "dp-dataset-api"

	signals := make(chan os.Signal, 1)
	signal.Notify(signals, syscall.SIGINT, syscall.SIGTERM)

	cfg, err := config.Get()
	if err != nil {
		log.Error(err, nil)
		os.Exit(1)
	}

	log.Info("config on startup", log.Data{"config": cfg})

	generateDownloadsProducer, err := kafka.NewProducer(cfg.KafkaAddr, cfg.GenerateDownloadsTopic, 0)
	if err != nil {
		log.Error(errors.Wrap(err, "error creating kakfa producer"), nil)
		os.Exit(1)
	}

	var auditor audit.AuditorService
	var auditProducer kafka.Producer

	if cfg.EnablePrivateEnpoints {
		log.Info("private endpoints enabled, enabling action auditing", log.Data{"auditTopicName": cfg.AuditEventsTopic})

		auditProducer, err = kafka.NewProducer(cfg.KafkaAddr, cfg.AuditEventsTopic, 0)
		if err != nil {
			log.Error(errors.Wrap(err, "error creating kakfa audit producer"), nil)
			os.Exit(1)
		}

		auditor = audit.New(auditProducer, "dp-dataset-api")
	} else {
		log.Info("private endpoints disabled, auditing will not be enabled", nil)
		auditor = &audit.NopAuditor{}
	}

	mongodb := &mongo.Mongo{
		CodeListURL: cfg.CodeListAPIURL,
		Collection:  cfg.MongoConfig.Collection,
		Database:    cfg.MongoConfig.Database,
		DatasetURL:  cfg.DatasetAPIURL,
		URI:         cfg.MongoConfig.BindAddr,
	}

	session, err := mongodb.Init()
	if err != nil {
		log.ErrorC("failed to initialise mongo", err, nil)
		os.Exit(1)
	}

	mongodb.Session = session

	log.Debug("listening...", log.Data{
		"bind_address": cfg.BindAddr,
	})

	graphDB, err := graph.New(context.Background(), graph.Subsets{Observation: true, Instance: true})
	if err != nil {
		log.ErrorC("failed to connect to graph database", err, nil)
		os.Exit(1)
	}
<<<<<<< HEAD
	neoDB := &neo4j.Neo4j{Pool: neo4jConnPool}

	store := store.DataStore{
		Backend: DatsetAPIStore{Mongo: mongodb, Neo4j: neoDB},
	}
=======
>>>>>>> a94a4df6

	store := store.DataStore{Backend: DatsetAPIStore{mongodb, graphDB}}

	downloadGenerator := &download.Generator{
		Producer:   generateDownloadsProducer,
		Marshaller: schema.GenerateDownloadsEvent,
	}

	healthTicker := healthcheck.NewTicker(
		cfg.HealthCheckInterval,
		graphDB,
		mongolib.NewHealthCheckClient(mongodb.Session),
	)

	apiErrors := make(chan error, 1)

	urlBuilder := url.NewBuilder(cfg.WebsiteURL)

	api.CreateDatasetAPI(*cfg, store, urlBuilder, apiErrors, downloadGenerator, auditor)

	// Gracefully shutdown the application closing any open resources.
	gracefulShutdown := func() {
		log.Info(fmt.Sprintf("shutdown with timeout: %s", cfg.GracefulShutdownTimeout), nil)
		ctx, cancel := context.WithTimeout(context.Background(), cfg.GracefulShutdownTimeout)

		// stop any incoming requests before closing any outbound connections
		api.Close(ctx)

		healthTicker.Close()

		if err = mongolib.Close(ctx, session); err != nil {
			log.Error(err, nil)
		}

		if err = graphDB.Close(ctx); err != nil {
			log.Error(err, nil)
		}

		if err = generateDownloadsProducer.Close(ctx); err != nil {
			log.Error(errors.Wrap(err, "error while attempting to shutdown kafka producer"), nil)
		}

		if cfg.EnablePrivateEnpoints {
			log.Debug("exiting audit producer", nil)
			if err = auditProducer.Close(ctx); err != nil {
				log.Error(err, nil)
			}
		}

		log.Info("shutdown complete", nil)

		cancel()
		os.Exit(1)
	}

	for {
		select {
		case err := <-apiErrors:
			log.ErrorC("api error received", err, nil)
			gracefulShutdown()
		case <-signals:
			log.Debug("os signal received", nil)
			gracefulShutdown()
		}
	}
}<|MERGE_RESOLUTION|>--- conflicted
+++ resolved
@@ -97,14 +97,6 @@
 		log.ErrorC("failed to connect to graph database", err, nil)
 		os.Exit(1)
 	}
-<<<<<<< HEAD
-	neoDB := &neo4j.Neo4j{Pool: neo4jConnPool}
-
-	store := store.DataStore{
-		Backend: DatsetAPIStore{Mongo: mongodb, Neo4j: neoDB},
-	}
-=======
->>>>>>> a94a4df6
 
 	store := store.DataStore{Backend: DatsetAPIStore{mongodb, graphDB}}
 
