package datastore

import (
	"github.com/ONSdigital/dp-dataset-api/models"
	"gopkg.in/mgo.v2"
)

var _ Backend = &Mongo{}
var session *mgo.Session

// Mongo represents a simplistic MongoDB configuration.
type Mongo struct {
	Collection string
	Database   string
	URI        string
}

// Init creates a new mgo.Session with a strong consistency and a write mode of "majortiy".
func (m *Mongo) Init() (err error) {
	if session != nil {
		return
	}

	if session, err = mgo.Dial(m.URI); err != nil {
		return
	}

	session.EnsureSafe(&mgo.Safe{WMode: "majority"})
	session.SetMode(mgo.Strong, true)
	return
}

<<<<<<< HEAD
// GetAllDatasets retrieves all dataset documents from the configured collection.
func (m *Mongo) GetDatasets() (*models.DatasetResults, error) {
=======
// GetAllDatasets retrieves all dataset documents
func (m *Mongo) GetAllDatasets() (*models.DatasetResults, error) {
>>>>>>> a4d6497e
	s := session.Copy()
	defer s.Close()

	datasets := &models.DatasetResults{}

	iter := s.DB(m.Database).C("datasets").Find(nil).Iter()

	results := []models.Dataset{}
	if err := iter.All(&results); err != nil {
		return nil, err
	}

	datasets.Items = results

	return datasets, nil
}

<<<<<<< HEAD
func (m *Mongo) GetDataset(id string) (*models.Dataset, error) {
	return nil, nil
}
func (m *Mongo) GetEditions(id string) (*models.EditionResults, error) {
	return nil, nil
}
func (m *Mongo) GetEdition(datasetID, editionID string) (*models.Edition, error) {
	return nil, nil
=======
// UpsertDataset adds or overides an existing dataset document
func (m *Mongo) UpsertDataset(id interface{}, update interface{}) (err error) {
	s := session.Copy()
	defer s.Close()

	_, err = s.DB(m.Database).C("datasets").UpsertId(id, update)
	return
}

// UpsertEdition adds or overides an existing edition document
func (m *Mongo) UpsertEdition(id interface{}, update interface{}) (err error) {
	s := session.Copy()
	defer s.Close()

	_, err = s.DB(m.Database).C("editions").UpsertId(id, update)
	return
}

// UpsertVersion adds or overides an existing version document
func (m *Mongo) UpsertVersion(id interface{}, update interface{}) (err error) {
	s := session.Copy()
	defer s.Close()

	_, err = s.DB(m.Database).C("versions").UpsertId(id, update)
	return
}

// UpsertContact adds or overides an existing contact document
func (m *Mongo) UpsertContact(id interface{}, update interface{}) (err error) {
	s := session.Copy()
	defer s.Close()

	_, err = s.DB(m.Database).C("contacts").UpsertId(id, update)
	return
>>>>>>> a4d6497e
}<|MERGE_RESOLUTION|>--- conflicted
+++ resolved
@@ -3,6 +3,7 @@
 import (
 	"github.com/ONSdigital/dp-dataset-api/models"
 	"gopkg.in/mgo.v2"
+	"gopkg.in/mgo.v2/bson"
 )
 
 var _ Backend = &Mongo{}
@@ -30,13 +31,8 @@
 	return
 }
 
-<<<<<<< HEAD
-// GetAllDatasets retrieves all dataset documents from the configured collection.
+// GetAllDatasets retrieves all dataset documents
 func (m *Mongo) GetDatasets() (*models.DatasetResults, error) {
-=======
-// GetAllDatasets retrieves all dataset documents
-func (m *Mongo) GetAllDatasets() (*models.DatasetResults, error) {
->>>>>>> a4d6497e
 	s := session.Copy()
 	defer s.Close()
 
@@ -54,16 +50,55 @@
 	return datasets, nil
 }
 
-<<<<<<< HEAD
 func (m *Mongo) GetDataset(id string) (*models.Dataset, error) {
+	s := session.Copy()
+	defer s.Clone()
+	var dataset models.Dataset
+	err := s.DB(m.Database).C("datasets").Find(bson.M{"_id": id}).One(&dataset)
+	if err != nil {
+		return nil, err
+	}
+	return &dataset, nil
+}
+
+func (m *Mongo) GetEditions(id string) (*models.EditionResults, error) {
+	s := session.Copy()
+	defer s.Clone()
+	iter := s.DB(m.Database).C("editions").Find(bson.M{"links.dataset": "/dataset/" + id}).Iter()
+
+	var results []models.Edition
+	if err := iter.All(&results); err != nil {
+		return nil, err
+	}
+	return &models.EditionResults{Items: results}, nil
+}
+
+func (m *Mongo) GetEdition(datasetID, editionID string) (*models.Edition, error) {
+	s := session.Copy()
+	defer s.Clone()
+	var edition models.Edition
+	link := "/datasets/" + datasetID + "/editions/" + editionID
+	err := s.DB(m.Database).C("editions").Find(bson.M{"links.self": link}).One(&edition)
+	if err != nil {
+		return nil, err
+	}
+	return &edition, nil
+}
+func (m *Mongo) GetVersions(datasetID, editionID string) (*models.VersionResults, error) {
 	return nil, nil
 }
-func (m *Mongo) GetEditions(id string) (*models.EditionResults, error) {
-	return nil, nil
+func (m *Mongo) GetVersion(datasetID, editionID, versionID string) (*models.Version, error) {
+	s := session.Copy()
+	defer s.Clone()
+	var version models.Version
+	link := "/datasets/" + datasetID + "/editions/" + editionID + "/versions/" + versionID
+	err := s.DB(m.Database).C("versions").Find(bson.M{"links.self": link}).One(&version)
+	if err != nil {
+		return nil, err
+	}
+	return &version, nil
 }
-func (m *Mongo) GetEdition(datasetID, editionID string) (*models.Edition, error) {
-	return nil, nil
-=======
+
 // UpsertDataset adds or overides an existing dataset document
 func (m *Mongo) UpsertDataset(id interface{}, update interface{}) (err error) {
 	s := session.Copy()
@@ -98,5 +133,4 @@
 
 	_, err = s.DB(m.Database).C("contacts").UpsertId(id, update)
 	return
->>>>>>> a4d6497e
 }