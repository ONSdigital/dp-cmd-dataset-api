package instance

import (
	"encoding/json"
	"errors"
	"fmt"
	"io"
	"io/ioutil"
	"net/http"
	"strconv"
	"strings"

	errs "github.com/ONSdigital/dp-dataset-api/apierrors"
	"github.com/ONSdigital/dp-dataset-api/models"
	"github.com/ONSdigital/dp-dataset-api/store"
	"github.com/ONSdigital/go-ns/log"
	"github.com/gorilla/mux"
	"github.com/satori/go.uuid"
)

//Store provides a backend for instances
type Store struct {
	Host string
	store.Storer
}

//GetList a list of all instances
func (s *Store) GetList(w http.ResponseWriter, r *http.Request) {
	stateFilterQuery := r.URL.Query().Get("state")
	var stateFilterList []string
	if stateFilterQuery != "" {
		stateFilterList = strings.Split(stateFilterQuery, ",")
		if err := models.ValidateStateFilter(stateFilterList); err != nil {
			log.Error(err, nil)
			http.Error(w, err.Error(), http.StatusBadRequest)
			return
		}
	}

	results, err := s.GetInstances(stateFilterList)
	if err != nil {
		log.Error(err, nil)
		handleErrorType(err, w)
		return
	}

	bytes, err := json.Marshal(results)
	if err != nil {
		internalError(w, err)
		return
	}

	writeBody(w, bytes)
	log.Debug("get all instances", log.Data{"query": stateFilterQuery})
}

//Get a single instance by id
func (s *Store) Get(w http.ResponseWriter, r *http.Request) {
	vars := mux.Vars(r)
	id := vars["id"]
	instance, err := s.GetInstance(id)
	if err != nil {
		log.Error(err, nil)
		handleErrorType(err, w)
		return
	}

	bytes, err := json.Marshal(instance)
	if err != nil {
		internalError(w, err)
		return
	}

	writeBody(w, bytes)
	log.Debug("get all instances", nil)
}

//Add an instance
func (s *Store) Add(w http.ResponseWriter, r *http.Request) {
	defer r.Body.Close()
	instance, err := unmarshalInstance(r.Body, true)
	if err != nil {
		log.Error(err, nil)
		http.Error(w, err.Error(), http.StatusBadRequest)
		return
	}

	instance.InstanceID = uuid.NewV4().String()
	instance.Links.Self = &models.IDLink{
		HRef: fmt.Sprintf("%s/instances/%s", s.Host, instance.InstanceID),
	}

	instance, err = s.AddInstance(instance)
	if err != nil {
		internalError(w, err)
		return
	}

	bytes, err := json.Marshal(instance)
	if err != nil {
		internalError(w, err)
		return
	}

	w.Header().Set("Content-Type", "application/json")

	w.WriteHeader(http.StatusCreated)
	writeBody(w, bytes)
	log.Debug("add instance", log.Data{"instance": instance})
}

// UpdateDimension updates label and/or description for a specific dimension within an instance
func (s *Store) UpdateDimension(w http.ResponseWriter, r *http.Request) {

	vars := mux.Vars(r)
	id := vars["id"]
	dimension := vars["dimension"]

	// Get instance
	instance, err := s.GetInstance(id)
	if err != nil {
		log.ErrorC("Failed to GET instance when attempting to update a dimension of that instance.", err, log.Data{"instance": id})
		handleErrorType(err, w)
		return
	}

	// Early return if instance is already published
	if instance.State == models.PublishedState {
		log.Debug("unable to update instance/version, already published", nil)
		w.WriteHeader(http.StatusForbidden)
		return
	}

	// Read and unmarshal request body
	bytes, err := ioutil.ReadAll(r.Body)
	if err != nil {
		log.ErrorC("Error reading response.body.", err, nil)
		http.Error(w, err.Error(), http.StatusBadRequest)
		return
	}

	var dim *models.CodeList

	err = json.Unmarshal(bytes, &dim)
	if err != nil {
		log.ErrorC("Failing to model models.Codelist resource based on request", err, log.Data{"instance": id, "dimension": dimension})
		http.Error(w, err.Error(), http.StatusBadRequest)
		return
	}

	// Update instance-dimension
	notFound := true
	for i := range instance.Dimensions {

		// For the chosen dimension
		if instance.Dimensions[i].Name == dimension {
			notFound = false
			// Assign update info, conditionals to allow updating of both or either without blanking other
			if dim.Label != "" {
				instance.Dimensions[i].Label = dim.Label
			}
			if dim.Description != "" {
				instance.Dimensions[i].Description = dim.Description
			}
			break
		}

	}

	if notFound {
		log.ErrorC("dimension not found", errs.ErrDimensionNotFound, log.Data{"instance": id, "dimension": dimension})
		handleErrorType(errs.ErrDimensionNotFound, w)
		return
	}

	// Update instance
	if err = s.UpdateInstance(id, instance); err != nil {
		log.ErrorC("Failed to update instance with new dimension label/description.", err, log.Data{"instance": id, "dimension": dimension})
		handleErrorType(err, w)
		return
	}

	log.Debug("updated dimension", log.Data{"instance": id, "dimension": dimension})

}

//Update a specific instance
func (s *Store) Update(w http.ResponseWriter, r *http.Request) {
	vars := mux.Vars(r)
	id := vars["id"]
	defer r.Body.Close()

	instance, err := unmarshalInstance(r.Body, false)
	if err != nil {
		log.Error(err, nil)
		http.Error(w, err.Error(), http.StatusBadRequest)
		return
	}

	// Get the current document
	currentInstance, err := s.GetInstance(id)
	if err != nil {
		log.Error(err, nil)
		handleErrorType(err, w)
		return
	}

	// Combine existing links and spatial link
	instance.Links = updateLinks(instance, currentInstance)

	wrongEndPoint := "unable to update instance (should PUT to version endpoint with this state)"
	logData := log.Data{"instance_id": id, "current_state": currentInstance.State, "requested_state": instance.State}
<<<<<<< HEAD
	switch instance.State {
	case models.CompletedState:
		if err = validateInstanceUpdate(models.SubmittedState, currentInstance, instance); err != nil {
			log.Error(err, logData)
			http.Error(w, err.Error(), http.StatusForbidden)
			return
		}
	case models.EditionConfirmedState:
		if err = validateInstanceUpdate(models.CompletedState, currentInstance, instance); err != nil {
			log.Error(err, logData)
			http.Error(w, err.Error(), http.StatusForbidden)
			return
		}
	case models.AssociatedState:
		log.Debug(wrongEndPoint, logData)
		w.WriteHeader(http.StatusForbidden)
		return
	case models.PublishedState:
		log.Debug(wrongEndPoint, logData)
		w.WriteHeader(http.StatusForbidden)
		return
=======
	if instance.State != currentInstance.State {
		switch instance.State {
		case models.CompletedState:
			if err = validateInstanceUpdate(models.SubmittedState, currentInstance, instance); err != nil {
				log.Error(err, logData)
				http.Error(w, err.Error(), http.StatusForbidden)
				return
			}
		case models.EditionConfirmedState:
			if err = validateInstanceUpdate(models.CompletedState, currentInstance, instance); err != nil {
				log.Error(err, logData)
				http.Error(w, err.Error(), http.StatusForbidden)
				return
			}
		case models.AssociatedState:
			if err = validateInstanceUpdate(models.EditionConfirmedState, currentInstance, instance); err != nil {
				log.Error(err, logData)
				http.Error(w, err.Error(), http.StatusForbidden)
				return
			}

			// TODO Update dataset.next state to associated and add collection id
		case models.PublishedState:
			if err = validateInstanceUpdate(models.AssociatedState, currentInstance, instance); err != nil {
				log.Error(err, logData)
				http.Error(w, err.Error(), http.StatusForbidden)
				return
			}

			// TODO Update both edition and dataset states to published
		}
>>>>>>> e6f76539
	}

	if instance.State == models.EditionConfirmedState {
		datasetID := currentInstance.Links.Dataset.ID

		// If instance has no edition, get the current edition
		if instance.Edition == "" {
			instance.Edition = currentInstance.Edition
		}
		edition := instance.Edition

		// Only create edition if it doesn't already exist
		editionDoc, err := s.getEdition(datasetID, edition, id)
		if err != nil {
			handleErrorType(err, w)
			return
		}

		// Update with any edition.next changes
		editionDoc.Next.State = instance.State
		if err = s.UpsertEdition(datasetID, edition, editionDoc); err != nil {
			log.ErrorR(r, err, nil)
			handleErrorType(err, w)
			return
		}

		log.Debug("created edition", log.Data{"instance": id, "edition": edition})

		// Check whether instance has a version
		if currentInstance.Version < 1 {
			// Find the latest version for the dataset edition attached to this
			// instance and append by 1 to set the version of this instance document
			version, err := s.GetNextVersion(datasetID, edition)
			if err != nil {
				log.ErrorR(r, err, nil)
				handleErrorType(err, w)
				return
			}

			instance.Version = version

			links := s.defineInstanceLinks(instance, editionDoc)
			instance.Links = links
		}
	}

	if err = s.UpdateInstance(id, instance); err != nil {
		log.Error(err, nil)
		handleErrorType(err, w)
		return
	}

	log.Debug("updated instance", log.Data{"instance": id})
}

func updateLinks(instance, currentInstance *models.Instance) *models.InstanceLinks {
	var spatial string
	if instance.Links != nil {
		if instance.Links.Spatial != nil {
			if instance.Links.Spatial.HRef != "" {
				spatial = instance.Links.Spatial.HRef
			}
		}
	}

	links := currentInstance.Links
	if spatial != "" {
		links.Spatial = &models.IDLink{
			HRef: spatial,
		}
	}

	return links
}

func (s *Store) getEdition(datasetID, edition, instanceID string) (*models.EditionUpdate, error) {

	editionDoc, err := s.GetEdition(datasetID, edition, true)
	if err != nil {
		if err != errs.ErrEditionNotFound {
			log.Error(err, nil)
			return nil, err
		}
		// create unique id for edition
		editionID := uuid.NewV4().String()

		editionDoc = &models.EditionUpdate{
			ID:      editionID,
			Edition: edition,
			Links: &models.EditionUpdateLinks{
				Dataset: &models.LinkObject{
					ID:   datasetID,
					HRef: fmt.Sprintf("%s/datasets/%s", s.Host, datasetID),
				},
				Self: &models.LinkObject{
					HRef: fmt.Sprintf("%s/datasets/%s/editions/%s", s.Host, datasetID, edition),
				},
				Versions: &models.LinkObject{
					HRef: fmt.Sprintf("%s/datasets/%s/editions/%s/versions", s.Host, datasetID, edition),
				},
			},
			Next: &models.Edition{
				State: models.EditionConfirmedState,
				LatestVersion: &models.LinkObject{
					ID:   "1",
					HRef: fmt.Sprintf("%s/datasets/%s/editions/%s/versions/1", s.Host, datasetID, edition),
				},
			},
		}
	} else {

		// Update the latest version for the dataset edition
		version, err := strconv.Atoi(editionDoc.Next.LatestVersion.ID)
		if err != nil {
			log.ErrorC("unable to retrieve latest version", err, log.Data{"instance": instanceID, "edition": edition, "version": editionDoc.Next.LatestVersion.ID})
			return nil, err
		}

		version++

		editionDoc.Next.LatestVersion.ID = strconv.Itoa(version)
		editionDoc.Next.LatestVersion.HRef = fmt.Sprintf("%s/datasets/%s/editions/%s/versions/%s", s.Host, datasetID, edition, strconv.Itoa(version))
	}

	return editionDoc, nil
}

func validateInstanceUpdate(expectedState string, currentInstance, instance *models.Instance) error {
	var err error
	if currentInstance.State == models.PublishedState {
		err = fmt.Errorf("Unable to update resource state, as the version has been published")
	} else if currentInstance.State != expectedState {
		err = fmt.Errorf("Unable to update resource, expected resource to have a state of %s", expectedState)
	} else if instance.State == models.EditionConfirmedState && currentInstance.Edition == "" && instance.Edition == "" {
		err = errors.New("Unable to update resource, missing a value for the edition")
	}

	return err
}

func (s *Store) defineInstanceLinks(instance *models.Instance, editionDoc *models.EditionUpdate) *models.InstanceLinks {
	stringifiedVersion := strconv.Itoa(instance.Version)

	log.Debug("defining instance links", log.Data{"editionDoc": editionDoc.Next, "instance": instance})

	links := &models.InstanceLinks{
		Dataset: &models.IDLink{
			HRef: editionDoc.Links.Dataset.HRef,
			ID:   editionDoc.Links.Dataset.ID,
		},
		Dimensions: &models.IDLink{
			HRef: fmt.Sprintf("%s/versions/%s/dimensions", editionDoc.Links.Self.HRef, stringifiedVersion),
		},
		Edition: &models.IDLink{
			HRef: editionDoc.Links.Self.HRef,
			ID:   editionDoc.Edition,
		},
		Job: &models.IDLink{
			HRef: instance.Links.Job.HRef,
			ID:   instance.Links.Job.ID,
		},
		Self: &models.IDLink{
			HRef: instance.Links.Self.HRef,
		},
		Version: &models.IDLink{
			HRef: fmt.Sprintf("%s/versions/%s", editionDoc.Links.Self.HRef, stringifiedVersion),
			ID:   stringifiedVersion,
		},
	}

	// Check for spatial link as it is an optional field
	if instance.Links.Spatial != nil {
		links.Spatial = instance.Links.Spatial
	}

	return links
}

// UpdateObservations increments the count of inserted_observations against
// an instance
func (s *Store) UpdateObservations(w http.ResponseWriter, r *http.Request) {
	vars := mux.Vars(r)
	id := vars["id"]
	insert := vars["inserted_observations"]

	observations, err := strconv.ParseInt(insert, 10, 64)
	if err != nil {
		log.Error(err, nil)
		http.Error(w, err.Error(), http.StatusBadRequest)
		return
	}

	if err = s.UpdateObservationInserted(id, observations); err != nil {
		log.Error(err, nil)
		handleErrorType(err, w)
	}
}

func (s *Store) UpdateImportTask(w http.ResponseWriter, r *http.Request) {

	vars := mux.Vars(r)
	id := vars["id"]

	defer r.Body.Close()

	tasks, err := unmarshalImportTasks(r.Body)
	if err != nil {
		log.Error(err, nil)
		http.Error(w, err.Error(), http.StatusBadRequest)
		return
	}

	validationErrs := make([]error, 0)

	if tasks.ImportObservations != nil {
		if tasks.ImportObservations.State != "" {
			if tasks.ImportObservations.State != models.CompletedState {
				validationErrs = append(validationErrs, fmt.Errorf("bad request - invalid task state value for import observations: %v", tasks.ImportObservations.State))
			} else if err := s.UpdateImportObservationsTaskState(id, tasks.ImportObservations.State); err != nil {
				log.Error(err, nil)
				http.Error(w, err.Error(), http.StatusInternalServerError)
				return
			}
		}
	}

	if tasks.BuildHierarchyTasks != nil {
		for _, task := range tasks.BuildHierarchyTasks {
			if task.State != "" {
				if task.State != models.CompletedState {
					validationErrs = append(validationErrs, fmt.Errorf("bad request - invalid task state value: %v", task.State))
				} else if err := s.UpdateBuildHierarchyTaskState(id, task.DimensionName, task.State); err != nil {
					log.Error(err, nil)
					http.Error(w, err.Error(), http.StatusInternalServerError)
					return
				}
			}
		}
	}

	if len(validationErrs) > 0 {
		for _, err := range validationErrs {
			log.Error(err, nil)
		}
		// todo: add all validation errors to the response
		http.Error(w, validationErrs[0].Error(), http.StatusBadRequest)
		return
	}

}

func unmarshalImportTasks(reader io.Reader) (*models.InstanceImportTasks, error) {

	bytes, err := ioutil.ReadAll(reader)
	if err != nil {
		return nil, errors.New("failed to read message body")
	}

	var tasks models.InstanceImportTasks
	err = json.Unmarshal(bytes, &tasks)
	if err != nil {
		return nil, errors.New("failed to parse json body: " + err.Error())
	}

	return &tasks, nil
}

func unmarshalInstance(reader io.Reader, post bool) (*models.Instance, error) {
	bytes, err := ioutil.ReadAll(reader)
	if err != nil {
		return nil, errors.New("Failed to read message body")
	}

	var instance models.Instance
	err = json.Unmarshal(bytes, &instance)
	if err != nil {
		return nil, errors.New("Failed to parse json body: " + err.Error())
	}

	if instance.State != "" {
		if err := models.ValidateInstanceState(instance.State); err != nil {
			return nil, err
		}
	}

	if post {
		log.Debug("post request on an instance", log.Data{"instance_id": instance.InstanceID})
		if instance.Links == nil || instance.Links.Job == nil {
			return nil, errors.New("Missing job properties")
		}

		// Need both href and id for job link
		if instance.Links.Job.HRef == "" || instance.Links.Job.ID == "" {
			return nil, errors.New("Missing job properties")
		}

		// TODO May want to check the id and href make sense; or change spec to allow
		// for an id only of the dataset and build the href here or vice versa
		// expect an href and strip the job id from the href?

		if instance.State == "" {
			instance.State = models.CreatedState
		}
	}

	return &instance, nil
}

func handleErrorType(err error, w http.ResponseWriter) {
	status := http.StatusInternalServerError

	if err == errs.ErrDatasetNotFound || err == errs.ErrEditionNotFound || err == errs.ErrVersionNotFound || err == errs.ErrDimensionNotFound || err == errs.ErrDimensionNodeNotFound || err == errs.ErrInstanceNotFound {
		status = http.StatusNotFound
	}

	http.Error(w, err.Error(), status)
}

func internalError(w http.ResponseWriter, err error) {
	log.Error(err, nil)
	http.Error(w, err.Error(), http.StatusInternalServerError)
}

func writeBody(w http.ResponseWriter, bytes []byte) {
	w.Header().Set("Content-Type", "application/json")
	if _, err := w.Write(bytes); err != nil {
		log.Error(err, nil)
		http.Error(w, err.Error(), http.StatusInternalServerError)
	}
}

// PublishCheck Checks if an instance has been published
type PublishCheck struct {
	Datastore store.Storer
}

// Check wraps a HTTP handle. Checks that the state is not published
func (d *PublishCheck) Check(handle func(http.ResponseWriter, *http.Request)) http.HandlerFunc {
	return http.HandlerFunc(func(w http.ResponseWriter, r *http.Request) {

		vars := mux.Vars(r)
		id := vars["id"]
		instance, err := d.Datastore.GetInstance(id)
		if err != nil {
			log.Error(err, nil)
			handleErrorType(err, w)
			return
		}

		if instance.State == models.PublishedState {
			err = errors.New("unable to update instance as it has been published")
			log.Error(err, log.Data{"instance": instance})
			http.Error(w, err.Error(), http.StatusForbidden)
			return
		}

		handle(w, r)
	})
}<|MERGE_RESOLUTION|>--- conflicted
+++ resolved
@@ -210,7 +210,6 @@
 
 	wrongEndPoint := "unable to update instance (should PUT to version endpoint with this state)"
 	logData := log.Data{"instance_id": id, "current_state": currentInstance.State, "requested_state": instance.State}
-<<<<<<< HEAD
 	switch instance.State {
 	case models.CompletedState:
 		if err = validateInstanceUpdate(models.SubmittedState, currentInstance, instance); err != nil {
@@ -232,39 +231,6 @@
 		log.Debug(wrongEndPoint, logData)
 		w.WriteHeader(http.StatusForbidden)
 		return
-=======
-	if instance.State != currentInstance.State {
-		switch instance.State {
-		case models.CompletedState:
-			if err = validateInstanceUpdate(models.SubmittedState, currentInstance, instance); err != nil {
-				log.Error(err, logData)
-				http.Error(w, err.Error(), http.StatusForbidden)
-				return
-			}
-		case models.EditionConfirmedState:
-			if err = validateInstanceUpdate(models.CompletedState, currentInstance, instance); err != nil {
-				log.Error(err, logData)
-				http.Error(w, err.Error(), http.StatusForbidden)
-				return
-			}
-		case models.AssociatedState:
-			if err = validateInstanceUpdate(models.EditionConfirmedState, currentInstance, instance); err != nil {
-				log.Error(err, logData)
-				http.Error(w, err.Error(), http.StatusForbidden)
-				return
-			}
-
-			// TODO Update dataset.next state to associated and add collection id
-		case models.PublishedState:
-			if err = validateInstanceUpdate(models.AssociatedState, currentInstance, instance); err != nil {
-				log.Error(err, logData)
-				http.Error(w, err.Error(), http.StatusForbidden)
-				return
-			}
-
-			// TODO Update both edition and dataset states to published
-		}
->>>>>>> e6f76539
 	}
 
 	if instance.State == models.EditionConfirmedState {
