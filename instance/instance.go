--- conflicted
+++ resolved
@@ -508,21 +508,6 @@
 		return
 	}
 
-<<<<<<< HEAD
-	validationErrs := make([]error, 0)
-	var hasImportTasks bool
-
-	if tasks.ImportObservations != nil {
-		hasImportTasks = true
-		if tasks.ImportObservations.State != "" {
-			if tasks.ImportObservations.State != models.CompletedState {
-				validationErrs = append(validationErrs, fmt.Errorf("bad request - invalid task state value for import observations: %v", tasks.ImportObservations.State))
-			} else {
-				if err := s.UpdateImportObservationsTaskState(id, tasks.ImportObservations.State); err != nil {
-					log.Error(err, nil)
-					http.Error(w, "Failed to update import observations task state", http.StatusInternalServerError)
-					return
-=======
 	updateErr := func() *updateTaskErr {
 		tasks, err := unmarshalImportTasks(r.Body)
 		if err != nil {
@@ -531,102 +516,76 @@
 		}
 
 		validationErrs := make([]error, 0)
+		var hasImportTasks bool
 
 		if tasks.ImportObservations != nil {
+			hasImportTasks = true
 			if tasks.ImportObservations.State != "" {
 				if tasks.ImportObservations.State != models.CompletedState {
 					validationErrs = append(validationErrs, fmt.Errorf("bad request - invalid task state value for import observations: %v", tasks.ImportObservations.State))
-				} else if err := s.UpdateImportObservationsTaskState(id, tasks.ImportObservations.State); err != nil {
-					log.ErrorCtx(ctx, errors.WithMessage(err, "Failed to update import observations task state"), data)
-					return &updateTaskErr{err, http.StatusInternalServerError}
->>>>>>> 5197a213
-				}
-			}
-		} else {
-			validationErrs = append(validationErrs, errors.New("bad request - invalid import observation task, must include state"))
-		}
-
-<<<<<<< HEAD
-	if tasks.BuildHierarchyTasks != nil {
-		hasImportTasks = true
-		var hasHierarchyImportTask bool
-		for _, task := range tasks.BuildHierarchyTasks {
-			hasHierarchyImportTask = true
-			if err := models.ValidateImportTask(task.GenericTaskDetails); err != nil {
-				validationErrs = append(validationErrs, err)
-			} else {
-				if err := s.UpdateBuildHierarchyTaskState(id, task.DimensionName, task.State); err != nil {
-					log.Error(err, nil)
-					if err.Error() == "not found" {
-						notFoundErr := task.DimensionName + " hierarchy import task does not exist"
-						http.Error(w, notFoundErr, http.StatusNotFound)
-						return
-					}
-					http.Error(w, "failed to update build hierarchy task state", http.StatusInternalServerError)
-					return
-				}
-			}
-		}
-		if !hasHierarchyImportTask {
-			validationErrs = append(validationErrs, errors.New("bad request - missing hierarchy task"))
-		}
-	}
-
-	if tasks.BuildSearchIndexTasks != nil {
-		hasImportTasks = true
-		var hasSearchIndexImportTask bool
-		for _, task := range tasks.BuildSearchIndexTasks {
-			hasSearchIndexImportTask = true
-			if err := models.ValidateImportTask(task.GenericTaskDetails); err != nil {
-				validationErrs = append(validationErrs, err)
-			} else {
-				if err := s.UpdateBuildSearchTaskState(id, task.DimensionName, task.State); err != nil {
-					log.Error(err, nil)
-					if err.Error() == "not found" {
-						notFoundErr := task.DimensionName + " search index import task does not exist"
-						http.Error(w, notFoundErr, http.StatusNotFound)
-						return
-					}
-					http.Error(w, "failed to update build search index task state", http.StatusInternalServerError)
-					return
-				}
-			}
-		}
-		if !hasSearchIndexImportTask {
-			validationErrs = append(validationErrs, errors.New("bad request - missing search index task"))
-		}
-	}
-
-	if !hasImportTasks {
-		validationErrs = append(validationErrs, errors.New("bad request - request body does not contain any import tasks"))
-	}
-=======
-		if tasks.BuildHierarchyTasks != nil {
-			for _, task := range tasks.BuildHierarchyTasks {
-				if task.State != "" {
-					if task.State != models.CompletedState {
-						validationErrs = append(validationErrs, fmt.Errorf("bad request - invalid task state value: %v", task.State))
-					} else if err := s.UpdateBuildHierarchyTaskState(id, task.DimensionName, task.State); err != nil {
-						log.ErrorCtx(ctx, errors.WithMessage(err, "Failed to update build hierarchy task state"), data)
+				} else {
+					if err := s.UpdateImportObservationsTaskState(id, tasks.ImportObservations.State); err != nil {
+						log.ErrorCtx(ctx, errors.WithMessage(err, "Failed to update import observations task state"), data)
 						return &updateTaskErr{err, http.StatusInternalServerError}
 					}
 				}
-			}
-		}
-
-		if tasks.BuildSearchIndexTasks != nil {
-			for _, task := range tasks.BuildSearchIndexTasks {
-				if task.State != "" {
-					if task.State != models.CompletedState {
-						validationErrs = append(validationErrs, fmt.Errorf("bad request - invalid task state value: %v", task.State))
-					} else if err := s.UpdateBuildSearchTaskState(id, task.DimensionName, task.State); err != nil {
-						log.ErrorCtx(ctx, errors.WithMessage(err, "Failed to update build search index task state"), data)
+			} else {
+				validationErrs = append(validationErrs, errors.New("bad request - invalid import observation task, must include state"))
+			}
+		}
+
+		if tasks.BuildHierarchyTasks != nil {
+			hasImportTasks = true
+			var hasHierarchyImportTask bool
+			for _, task := range tasks.BuildHierarchyTasks {
+				hasHierarchyImportTask = true
+				if err := models.ValidateImportTask(task.GenericTaskDetails); err != nil {
+					validationErrs = append(validationErrs, err)
+				} else {
+					if err := s.UpdateBuildHierarchyTaskState(id, task.DimensionName, task.State); err != nil {
+						if err.Error() == "not found" {
+							notFoundErr := task.DimensionName + " hierarchy import task does not exist"
+							log.ErrorCtx(ctx, errors.WithMessage(err, notFoundErr), data)
+							return &updateTaskErr{errors.New(notFoundErr), http.StatusNotFound}
+						}
+						log.ErrorCtx(ctx, errors.WithMessage(err, "failed to update build hierarchy task state"), data)
 						return &updateTaskErr{err, http.StatusInternalServerError}
 					}
 				}
 			}
-		}
->>>>>>> 5197a213
+			if !hasHierarchyImportTask {
+				validationErrs = append(validationErrs, errors.New("bad request - missing hierarchy task"))
+			}
+		}
+
+		if tasks.BuildSearchIndexTasks != nil {
+			hasImportTasks = true
+			var hasSearchIndexImportTask bool
+			for _, task := range tasks.BuildSearchIndexTasks {
+				hasSearchIndexImportTask = true
+				if err := models.ValidateImportTask(task.GenericTaskDetails); err != nil {
+					validationErrs = append(validationErrs, err)
+				} else {
+					if err := s.UpdateBuildSearchTaskState(id, task.DimensionName, task.State); err != nil {
+						log.Error(err, nil)
+						if err.Error() == "not found" {
+							notFoundErr := task.DimensionName + " search index import task does not exist"
+							log.ErrorCtx(ctx, errors.WithMessage(err, notFoundErr), data)
+							return &updateTaskErr{errors.New(notFoundErr), http.StatusNotFound}
+						}
+						log.ErrorCtx(ctx, errors.WithMessage(err, "failed to update build hierarchy task state"), data)
+						return &updateTaskErr{err, http.StatusInternalServerError}
+					}
+				}
+			}
+			if !hasSearchIndexImportTask {
+				validationErrs = append(validationErrs, errors.New("bad request - missing search index task"))
+			}
+		}
+
+		if !hasImportTasks {
+			validationErrs = append(validationErrs, errors.New("bad request - request body does not contain any import tasks"))
+		}
 
 		if len(validationErrs) > 0 {
 			for _, err := range validationErrs {
