--- conflicted
+++ resolved
@@ -25,11 +25,6 @@
 
 //Store provides a backend for instances
 type Store struct {
-<<<<<<< HEAD
-=======
-	Auditor audit.AuditorService
-	Host    string
->>>>>>> 103bf3e8
 	store.Storer
 	Host    string
 	Auditor audit.AuditorService
