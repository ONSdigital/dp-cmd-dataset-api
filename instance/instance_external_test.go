package instance_test

import (
	"errors"
	"io"
	"net/http"
	"net/http/httptest"
	"strings"
	"testing"

	errs "github.com/ONSdigital/dp-dataset-api/apierrors"
	"github.com/ONSdigital/dp-dataset-api/instance"
	"github.com/ONSdigital/dp-dataset-api/models"
	"github.com/ONSdigital/dp-dataset-api/store/datastoretest"
	"github.com/gorilla/mux"
	. "github.com/smartystreets/goconvey/convey"
)

const secretKey = "coffee"
const host = "http://localhost:8080"

var internalError = errors.New("internal error")

func createRequestWithToken(method, url string, body io.Reader) *http.Request {
	r := httptest.NewRequest(method, url, body)
	r.Header.Add("internal-token", secretKey)
	return r
}

func TestGetInstancesReturnsOK(t *testing.T) {
	t.Parallel()
	Convey("Get instances returns a ok status code", t, func() {
		r := createRequestWithToken("GET", "http://localhost:21800/instances", nil)
		w := httptest.NewRecorder()

		mockedDataStore := &storetest.StorerMock{
			GetInstancesFunc: func([]string) (*models.InstanceResults, error) {
				return &models.InstanceResults{}, nil
			},
		}

		instance := &instance.Store{Host: "http://lochost://8080", Storer: mockedDataStore}
		instance.GetList(w, r)

		So(w.Code, ShouldEqual, http.StatusOK)
		So(len(mockedDataStore.GetInstancesCalls()), ShouldEqual, 1)
	})
}

func TestGetInstancesFiltersOnState(t *testing.T) {
	t.Parallel()
	Convey("Get instances filtered by a single state value returns only instances with that value", t, func() {
		r := createRequestWithToken("GET", "http://localhost:21800/instances?state=completed", nil)
		w := httptest.NewRecorder()
		var result []string

		mockedDataStore := &storetest.StorerMock{
			GetInstancesFunc: func(filterString []string) (*models.InstanceResults, error) {
				result = filterString
				return &models.InstanceResults{}, nil
			},
		}

		instance := &instance.Store{Host: "http://lochost://8080", Storer: mockedDataStore}
		instance.GetList(w, r)

		So(w.Code, ShouldEqual, http.StatusOK)
		So(len(mockedDataStore.GetInstancesCalls()), ShouldEqual, 1)
		So(result, ShouldResemble, []string{models.CompletedState})
	})

	Convey("Get instances filtered by multiple state values returns only instances with those values", t, func() {
		r := createRequestWithToken("GET", "http://localhost:21800/instances?state=completed,edition-confirmed", nil)
		w := httptest.NewRecorder()
		var result []string

		mockedDataStore := &storetest.StorerMock{
			GetInstancesFunc: func(filterString []string) (*models.InstanceResults, error) {
				result = filterString
				return &models.InstanceResults{}, nil
			},
		}

		instance := &instance.Store{Host: "http://lochost://8080", Storer: mockedDataStore}
		instance.GetList(w, r)

		So(w.Code, ShouldEqual, http.StatusOK)
		So(len(mockedDataStore.GetInstancesCalls()), ShouldEqual, 1)
		So(result, ShouldResemble, []string{models.CompletedState, models.EditionConfirmedState})
	})
}

func TestGetInstancesReturnsError(t *testing.T) {
	t.Parallel()
	Convey("Get instances returns an internal error", t, func() {
		r := createRequestWithToken("GET", "http://localhost:21800/instances", nil)
		w := httptest.NewRecorder()

		mockedDataStore := &storetest.StorerMock{
			GetInstancesFunc: func([]string) (*models.InstanceResults, error) {
				return nil, internalError
			},
		}

		instance := &instance.Store{Host: host, Storer: mockedDataStore}
		instance.GetList(w, r)

		So(w.Code, ShouldEqual, http.StatusInternalServerError)
		So(len(mockedDataStore.GetInstancesCalls()), ShouldEqual, 1)
	})

	Convey("Get instances returns bad request error", t, func() {
		r := createRequestWithToken("GET", "http://localhost:21800/instances?state=foo", nil)
		w := httptest.NewRecorder()

		mockedDataStore := &storetest.StorerMock{}

		instance := &instance.Store{Host: host, Storer: mockedDataStore}
		instance.GetList(w, r)

		So(w.Code, ShouldEqual, http.StatusBadRequest)
		So(len(mockedDataStore.GetInstancesCalls()), ShouldEqual, 0)
	})
}

func TestGetInstanceReturnsOK(t *testing.T) {
	t.Parallel()
	Convey("Get instance returns a ok status code", t, func() {
		r := createRequestWithToken("GET", "http://localhost:21800/instances/123", nil)
		w := httptest.NewRecorder()

		mockedDataStore := &storetest.StorerMock{
			GetInstanceFunc: func(ID string) (*models.Instance, error) {
				return &models.Instance{}, nil
			},
		}

		instance := &instance.Store{Host: host, Storer: mockedDataStore}
		instance.Get(w, r)

		So(w.Code, ShouldEqual, http.StatusOK)
		So(len(mockedDataStore.GetInstanceCalls()), ShouldEqual, 1)
	})
}

func TestGetInstanceReturnsInternalError(t *testing.T) {
	t.Parallel()
	Convey("Get instance returns an internal error", t, func() {
		r := createRequestWithToken("GET", "http://localhost:21800/instances/123", nil)
		w := httptest.NewRecorder()

		mockedDataStore := &storetest.StorerMock{
			GetInstanceFunc: func(ID string) (*models.Instance, error) {
				return nil, internalError
			},
		}

		instance := &instance.Store{Host: host, Storer: mockedDataStore}
		instance.Get(w, r)

		So(w.Code, ShouldEqual, http.StatusInternalServerError)
		So(len(mockedDataStore.GetInstanceCalls()), ShouldEqual, 1)
	})
}

func TestAddInstancesReturnsCreated(t *testing.T) {
	t.Parallel()
	Convey("Add instance returns a created code", t, func() {
		body := strings.NewReader(`{"links": { "job": { "id":"123-456", "href":"http://localhost:2200/jobs/123-456" } } }`)
		r := createRequestWithToken("POST", "http://localhost:21800/instances", body)
		w := httptest.NewRecorder()

		mockedDataStore := &storetest.StorerMock{
			AddInstanceFunc: func(*models.Instance) (*models.Instance, error) {
				return &models.Instance{}, nil
			},
		}

		instance := &instance.Store{Host: host, Storer: mockedDataStore}
		instance.Add(w, r)

		So(w.Code, ShouldEqual, http.StatusCreated)
		So(len(mockedDataStore.AddInstanceCalls()), ShouldEqual, 1)
	})
}

func TestAddInstancesReturnsBadRequest(t *testing.T) {
	t.Parallel()
	Convey("Add instance returns a bad request with invalid json", t, func() {
		body := strings.NewReader(`{`)
		r := createRequestWithToken("POST", "http://localhost:21800/instances", body)
		w := httptest.NewRecorder()

		mockedDataStore := &storetest.StorerMock{
			AddInstanceFunc: func(*models.Instance) (*models.Instance, error) {
				return &models.Instance{}, nil
			},
		}

		instance := &instance.Store{Host: host, Storer: mockedDataStore}
		instance.Add(w, r)

		So(w.Code, ShouldEqual, http.StatusBadRequest)
	})

	Convey("Add instance returns a bad request with a empty json", t, func() {
		body := strings.NewReader(`{}`)
		r := createRequestWithToken("POST", "http://localhost:21800/instances", body)
		w := httptest.NewRecorder()

		mockedDataStore := &storetest.StorerMock{
			AddInstanceFunc: func(*models.Instance) (*models.Instance, error) {
				return &models.Instance{}, nil
			},
		}

		instance := &instance.Store{Host: host, Storer: mockedDataStore}
		instance.Add(w, r)

		So(w.Code, ShouldEqual, http.StatusBadRequest)
	})
}

func TestAddInstancesReturnsInternalError(t *testing.T) {
	t.Parallel()
	Convey("Add instance returns an internal error", t, func() {
		body := strings.NewReader(`{"links": {"job": { "id":"123-456", "href":"http://localhost:2200/jobs/123-456" } } }`)
		r := createRequestWithToken("POST", "http://localhost:21800/instances", body)
		w := httptest.NewRecorder()
		mockedDataStore := &storetest.StorerMock{
			AddInstanceFunc: func(*models.Instance) (*models.Instance, error) {
				return nil, internalError
			},
		}

		instance := &instance.Store{Host: host, Storer: mockedDataStore}
		instance.Add(w, r)

		So(w.Code, ShouldEqual, http.StatusInternalServerError)
		So(len(mockedDataStore.AddInstanceCalls()), ShouldEqual, 1)
	})
}

func TestUpdateInstanceReturnsOk(t *testing.T) {
	t.Parallel()
	Convey("when an instance has a state of created", t, func() {
		body := strings.NewReader(`{"state":"created"}`)
		r := createRequestWithToken("PUT", "http://localhost:21800/instances/123", body)
		w := httptest.NewRecorder()

		mockedDataStore := &storetest.StorerMock{
			GetInstanceFunc: func(id string) (*models.Instance, error) {
				return &models.Instance{}, nil
			},
			UpdateInstanceFunc: func(id string, i *models.Instance) error {
				return nil
			},
		}

		instance := &instance.Store{Host: host, Storer: mockedDataStore}
		instance.Update(w, r)

		So(w.Code, ShouldEqual, http.StatusOK)
		So(len(mockedDataStore.GetInstanceCalls()), ShouldEqual, 1)
		So(len(mockedDataStore.UpdateInstanceCalls()), ShouldEqual, 1)
	})

	Convey("when an instance changes its state to edition-confirmed", t, func() {
		body := strings.NewReader(`{"state":"edition-confirmed", "edition": "2017"}`)
		r := createRequestWithToken("PUT", "http://localhost:21800/instances/123", body)
		w := httptest.NewRecorder()

		currentInstanceTestData := &models.Instance{
			Edition: "2017",
			Links: &models.InstanceLinks{
				Job: &models.IDLink{
					ID:   "7654",
					HRef: "job-link",
				},
				Dataset: &models.IDLink{
					ID:   "4567",
					HRef: "dataset-link",
				},
				Self: &models.IDLink{
					HRef: "self-link",
				},
			},
			State: models.CompletedState,
		}

		mockedDataStore := &storetest.StorerMock{
			GetInstanceFunc: func(id string) (*models.Instance, error) {
				return currentInstanceTestData, nil
			},
			GetEditionFunc: func(datasetID, edition, state string) (*models.Edition, error) {
				return nil, errs.ErrEditionNotFound
			},
			UpsertEditionFunc: func(datasetID, edition string, editionDoc *models.Edition) error {
				return nil
			},
			GetNextVersionFunc: func(string, string) (int, error) {
				return 1, nil
			},
			UpdateInstanceFunc: func(id string, i *models.Instance) error {
				return nil
			},
		}

		instance := &instance.Store{Host: host, Storer: mockedDataStore}
		instance.Update(w, r)

		So(w.Code, ShouldEqual, http.StatusOK)
		So(len(mockedDataStore.GetInstanceCalls()), ShouldEqual, 1)
		So(len(mockedDataStore.GetEditionCalls()), ShouldEqual, 1)
		So(len(mockedDataStore.UpsertEditionCalls()), ShouldEqual, 1)
		So(len(mockedDataStore.GetNextVersionCalls()), ShouldEqual, 1)
		So(len(mockedDataStore.UpdateInstanceCalls()), ShouldEqual, 1)
	})
}

func TestUpdateInstanceFailure(t *testing.T) {
	t.Parallel()
	Convey("when the json body is in the incorrect structure return a bad request error", t, func() {
		body := strings.NewReader(`{"state":`)
		r := createRequestWithToken("PUT", "http://localhost:21800/instances/123", body)
		w := httptest.NewRecorder()
		mockedDataStore := &storetest.StorerMock{}

		instance := &instance.Store{Host: host, Storer: mockedDataStore}
		instance.Update(w, r)

		So(w.Code, ShouldEqual, http.StatusBadRequest)
		So(len(mockedDataStore.GetInstanceCalls()), ShouldEqual, 0)
	})

	Convey("when the instance does not exist return status not found", t, func() {
		body := strings.NewReader(`{"edition": "2017"}`)
		r := createRequestWithToken("PUT", "http://localhost:21800/instances/123", body)
		w := httptest.NewRecorder()
		mockedDataStore := &storetest.StorerMock{
			GetInstanceFunc: func(id string) (*models.Instance, error) {
				return nil, errs.ErrInstanceNotFound
			},
		}

		instance := &instance.Store{Host: host, Storer: mockedDataStore}
		instance.Update(w, r)

		So(w.Code, ShouldEqual, http.StatusNotFound)
		So(len(mockedDataStore.GetInstanceCalls()), ShouldEqual, 1)
		So(len(mockedDataStore.UpdateInstanceCalls()), ShouldEqual, 0)
	})
}

func TestUpdatePublishedInstanceToCompletedReturnsForbidden(t *testing.T) {
	t.Parallel()
	Convey("Given a 'published' instance, when we update to 'completed' then we get a bad-request error", t, func() {
		body := strings.NewReader(`{"state":"completed"}`)
		r := createRequestWithToken("PUT", "http://localhost:21800/instances/1235", body)
		w := httptest.NewRecorder()

		currentInstanceTestData := &models.Instance{
			Edition: "2017",
			Links: &models.InstanceLinks{
				Dataset: &models.IDLink{
					ID: "4567",
				},
			},
			State: models.PublishedState,
		}

		mockedDataStore := &storetest.StorerMock{
			GetInstanceFunc: func(id string) (*models.Instance, error) {
				return currentInstanceTestData, nil
			},
			UpdateInstanceFunc: func(id string, i *models.Instance) error {
				return nil
			},
		}

		instance := &instance.Store{Host: host, Storer: mockedDataStore}
		instance.Update(w, r)

		So(w.Code, ShouldEqual, http.StatusForbidden)
		So(len(mockedDataStore.GetInstanceCalls()), ShouldEqual, 1)
		So(len(mockedDataStore.UpdateInstanceCalls()), ShouldEqual, 0)
	})
}

func TestUpdateEditionConfirmedInstanceToCompletedReturnsForbidden(t *testing.T) {
	t.Parallel()
	Convey("update to an instance returns an internal error", t, func() {
		body := strings.NewReader(`{"state":"completed"}`)
		r := createRequestWithToken("PUT", "http://localhost:21800/instances/123", body)
		w := httptest.NewRecorder()

		currentInstanceTestData := &models.Instance{
			Edition: "2017",
			Links: &models.InstanceLinks{
				Dataset: &models.IDLink{
					ID: "4567",
				},
			},
			State: models.EditionConfirmedState,
		}

		mockedDataStore := &storetest.StorerMock{
			GetInstanceFunc: func(id string) (*models.Instance, error) {
				return currentInstanceTestData, nil
			},
			UpdateInstanceFunc: func(id string, i *models.Instance) error {
				return nil
			},
		}

		instance := &instance.Store{Host: host, Storer: mockedDataStore}
		instance.Update(w, r)

		So(w.Code, ShouldEqual, http.StatusForbidden)
		So(len(mockedDataStore.GetInstanceCalls()), ShouldEqual, 1)
		So(len(mockedDataStore.UpdateInstanceCalls()), ShouldEqual, 0)
	})
}

func TestInsertedObservationsReturnsOk(t *testing.T) {
	t.Parallel()
	Convey("Updateding the inserted observations returns ok", t, func() {
		r := createRequestWithToken("PUT", "http://localhost:21800/instances/123/inserted_observations/200", nil)
		w := httptest.NewRecorder()

		mockedDataStore := &storetest.StorerMock{
			UpdateObservationInsertedFunc: func(id string, ob int64) error {
				return nil
			},
		}
		instance := &instance.Store{Host: host, Storer: mockedDataStore}

		router := mux.NewRouter()
		router.HandleFunc("/instances/{id}/inserted_observations/{inserted_observations}", instance.UpdateObservations).Methods("PUT")
		router.ServeHTTP(w, r)

		So(w.Code, ShouldEqual, http.StatusOK)
		So(len(mockedDataStore.UpdateObservationInsertedCalls()), ShouldEqual, 1)
	})
}

func TestInsertedObservationsReturnsBadRequest(t *testing.T) {
	t.Parallel()
	Convey("Updateding the inserted observations returns bad request", t, func() {
		r := createRequestWithToken("PUT", "http://localhost:21800/instances/123/inserted_observations/aa12a", nil)
		w := httptest.NewRecorder()
		mockedDataStore := &storetest.StorerMock{}

		instance := &instance.Store{Host: host, Storer: mockedDataStore}
		instance.UpdateObservations(w, r)

		So(w.Code, ShouldEqual, http.StatusBadRequest)
	})
}

func TestInsertedObservationsReturnsNotFound(t *testing.T) {
	t.Parallel()
	Convey("Updating the inserted observations returns not found", t, func() {
		r := createRequestWithToken("PUT", "http://localhost:21800/instances/123/inserted_observations/200", nil)
		w := httptest.NewRecorder()

		mockedDataStore := &storetest.StorerMock{
			UpdateObservationInsertedFunc: func(id string, ob int64) error {
				return errs.ErrInstanceNotFound
			},
		}

		instance := &instance.Store{Host: host, Storer: mockedDataStore}

		router := mux.NewRouter()
		router.HandleFunc("/instances/{id}/inserted_observations/{inserted_observations}", instance.UpdateObservations).Methods("PUT")
		router.ServeHTTP(w, r)

		So(w.Code, ShouldEqual, http.StatusNotFound)
		So(len(mockedDataStore.UpdateObservationInsertedCalls()), ShouldEqual, 1)
	})
}

func TestStore_UpdateImportTask_UpdateImportObservations(t *testing.T) {

	t.Parallel()
	Convey("update to an import task returns http 200 response if no errors occur", t, func() {
		body := strings.NewReader(`{"import_observations":{"state":"completed"}}`)
		r := createRequestWithToken("PUT", "http://localhost:21800/instances/123/import_tasks", body)
		w := httptest.NewRecorder()

		mockedDataStore := &storetest.StorerMock{
			UpdateImportObservationsTaskStateFunc: func(id string, state string) error {
				return nil
			},
		}

		instance := &instance.Store{Host: host, Storer: mockedDataStore}

		instance.UpdateImportTask(w, r)

		So(w.Code, ShouldEqual, http.StatusOK)
		So(len(mockedDataStore.UpdateImportObservationsTaskStateCalls()), ShouldEqual, 1)
		So(len(mockedDataStore.UpdateBuildHierarchyTaskStateCalls()), ShouldEqual, 0)
	})
}

func TestStore_UpdateImportTask_UpdateImportObservations_InvalidState(t *testing.T) {

	t.Parallel()
	Convey("update to an import task with an invalid state returns http 400 response", t, func() {
		body := strings.NewReader(`{"import_observations":{"state":"notvalid"}}`)
		r := createRequestWithToken("PUT", "http://localhost:21800/instances/123/import_tasks", body)
		w := httptest.NewRecorder()

		mockedDataStore := &storetest.StorerMock{
			UpdateImportObservationsTaskStateFunc: func(id string, state string) error {
				return nil
			},
		}

		instance := &instance.Store{Host: host, Storer: mockedDataStore}

		instance.UpdateImportTask(w, r)

		So(w.Code, ShouldEqual, http.StatusBadRequest)
		So(len(mockedDataStore.UpdateImportObservationsTaskStateCalls()), ShouldEqual, 0)
		So(len(mockedDataStore.UpdateBuildHierarchyTaskStateCalls()), ShouldEqual, 0)
	})
}

func TestStore_UpdateImportTask_UpdateBuildHierarchyTask_InvalidState(t *testing.T) {

	t.Parallel()
	Convey("update to an import task with an invalid state returns http 400 response", t, func() {
		body := strings.NewReader(`{"build_hierarchies":[{"state":"notvalid"}]}`)
		r := createRequestWithToken("PUT", "http://localhost:21800/instances/123/import_tasks", body)
		w := httptest.NewRecorder()

		mockedDataStore := &storetest.StorerMock{
			UpdateBuildHierarchyTaskStateFunc: func(id string, dimension string, state string) error {
				return nil
			},
		}

		instance := &instance.Store{Host: host, Storer: mockedDataStore}

		instance.UpdateImportTask(w, r)

		So(w.Code, ShouldEqual, http.StatusBadRequest)
		So(len(mockedDataStore.UpdateImportObservationsTaskStateCalls()), ShouldEqual, 0)
		So(len(mockedDataStore.UpdateBuildHierarchyTaskStateCalls()), ShouldEqual, 0)
	})
}

func TestStore_UpdateImportTask_UpdateBuildHierarchyTask(t *testing.T) {

	t.Parallel()
	Convey("update to an import task returns http 200 response if no errors occur", t, func() {
		body := strings.NewReader(`{"build_hierarchies":[{"state":"completed"}]}`)
		r := createRequestWithToken("PUT", "http://localhost:21800/instances/123/import_tasks", body)
		w := httptest.NewRecorder()

		mockedDataStore := &storetest.StorerMock{
			UpdateBuildHierarchyTaskStateFunc: func(id string, dimension string, state string) error {
				return nil
			},
		}

		instance := &instance.Store{Host: host, Storer: mockedDataStore}

		instance.UpdateImportTask(w, r)

		So(w.Code, ShouldEqual, http.StatusOK)
		So(len(mockedDataStore.UpdateImportObservationsTaskStateCalls()), ShouldEqual, 0)
		So(len(mockedDataStore.UpdateBuildHierarchyTaskStateCalls()), ShouldEqual, 1)
	})
}

func TestStore_UpdateImportTask_ReturnsInternalError(t *testing.T) {

	t.Parallel()
	Convey("update to an import task returns an internal error", t, func() {
		body := strings.NewReader(`{"import_observations":{"state":"completed"}}`)
		r := createRequestWithToken("PUT", "http://localhost:21800/instances/123/import_tasks", body)
		w := httptest.NewRecorder()

		mockedDataStore := &storetest.StorerMock{
			UpdateImportObservationsTaskStateFunc: func(id string, state string) error {
				return internalError
			},
		}

		instance := &instance.Store{Host: host, Storer: mockedDataStore}

		instance.UpdateImportTask(w, r)

		So(w.Code, ShouldEqual, http.StatusInternalServerError)
		So(len(mockedDataStore.UpdateImportObservationsTaskStateCalls()), ShouldEqual, 1)
	})
}

<<<<<<< HEAD
func TestStore_UpdateImportTask_UpdateBuildSearchIndexTask_InvalidState(t *testing.T) {

	t.Parallel()
	Convey("update to an import task with an invalid state returns http 400 response", t, func() {
		body := strings.NewReader(`{"build_search_indexes":[{"state":"notvalid"}]}`)
		r := createRequestWithToken("PUT", "http://localhost:21800/instances/123/import_tasks", body)
		w := httptest.NewRecorder()

		mockedDataStore := &storetest.StorerMock{
			UpdateBuildSearchTaskStateFunc: func(id string, dimension string, state string) error {
=======
func TestUpdateInstanceReturnsErrorWhenStateIsPublished(t *testing.T) {
	t.Parallel()
	Convey("when an instance has a state of published, then put request to change to it to completed ", t, func() {
		body := strings.NewReader(`{"state":"completed"}`)
		r := createRequestWithToken("PUT", "http://localhost:21800/instances/123", body)
		w := httptest.NewRecorder()

		mockedDataStore := &storetest.StorerMock{
			GetInstanceFunc: func(id string) (*models.Instance, error) {
				return &models.Instance{State: models.PublishedState}, nil
			},
			UpdateInstanceFunc: func(id string, i *models.Instance) error {
>>>>>>> 298b920c
				return nil
			},
		}

		instance := &instance.Store{Host: host, Storer: mockedDataStore}
<<<<<<< HEAD

		instance.UpdateImportTask(w, r)

		So(w.Code, ShouldEqual, http.StatusBadRequest)
		So(len(mockedDataStore.UpdateImportObservationsTaskStateCalls()), ShouldEqual, 0)
		So(len(mockedDataStore.UpdateBuildHierarchyTaskStateCalls()), ShouldEqual, 0)
		So(len(mockedDataStore.UpdateBuildSearchTaskStateCalls()), ShouldEqual, 0)
	})
}

func TestStore_UpdateImportTask_UpdateBuildSearchIndexTask(t *testing.T) {

	t.Parallel()
	Convey("update to an import task returns http 200 response if no errors occur", t, func() {
		body := strings.NewReader(`{"build_search_indexes":[{"state":"completed"}]}`)
		r := createRequestWithToken("PUT", "http://localhost:21800/instances/123/import_tasks", body)
		w := httptest.NewRecorder()

		mockedDataStore := &storetest.StorerMock{
			UpdateBuildSearchTaskStateFunc: func(id string, dimension string, state string) error {
=======
		instance.Update(w, r)

		So(w.Code, ShouldEqual, http.StatusForbidden)
		So(len(mockedDataStore.GetInstanceCalls()), ShouldEqual, 1)
	})
}

func TestUpdateDimensionReturnsNotFound(t *testing.T) {
	t.Parallel()
	Convey("When update dimension return status not found", t, func() {
		r := createRequestWithToken("PUT", "http://localhost:22000/instances/dimensions/age", nil)
		w := httptest.NewRecorder()

		mockedDataStore := &storetest.StorerMock{
			GetInstanceFunc: func(id string) (*models.Instance, error) {
				return nil, errs.ErrInstanceNotFound
			},
		}

		instance := &instance.Store{Host: host, Storer: mockedDataStore}
		instance.UpdateDimension(w, r)

		So(w.Code, ShouldEqual, http.StatusNotFound)
		So(len(mockedDataStore.GetInstanceCalls()), ShouldEqual, 1)
		So(len(mockedDataStore.UpdateInstanceCalls()), ShouldEqual, 0)
	})
}

func TestUpdateDimensionReturnsForbidden(t *testing.T) {
	t.Parallel()
	Convey("When update dimension returns forbidden (for already published) ", t, func() {
		r := createRequestWithToken("PUT", "http://localhost:22000/instances/123/dimensions/age", nil)
		w := httptest.NewRecorder()

		currentInstanceTestData := &models.Instance{
			State: models.PublishedState,
		}

		mockedDataStore := &storetest.StorerMock{
			GetInstanceFunc: func(id string) (*models.Instance, error) {
				return currentInstanceTestData, nil
			},
		}

		instance := &instance.Store{Host: host, Storer: mockedDataStore}
		instance.UpdateDimension(w, r)

		So(w.Code, ShouldEqual, http.StatusForbidden)
		So(len(mockedDataStore.GetInstanceCalls()), ShouldEqual, 1)
		So(len(mockedDataStore.UpdateInstanceCalls()), ShouldEqual, 0)
	})
}

func TestUpdateDimensionReturnsBadRequest(t *testing.T) {
	t.Parallel()
	Convey("When update dimension returns bad request", t, func() {
		body := strings.NewReader("{")
		r := createRequestWithToken("PUT", "http://localhost:22000/instances/123/dimensions/age", body)
		w := httptest.NewRecorder()

		mockedDataStore := &storetest.StorerMock{
			GetInstanceFunc: func(id string) (*models.Instance, error) {
				return &models.Instance{}, nil
			},
		}

		instance := &instance.Store{Host: host, Storer: mockedDataStore}
		instance.UpdateDimension(w, r)

		So(w.Code, ShouldEqual, http.StatusBadRequest)
	})
}

func TestUpdateDimensionReturnsNotFoundWithWrongName(t *testing.T) {
	t.Parallel()
	Convey("When update dimension fails to update an instance", t, func() {
		body := strings.NewReader(`{"label":"notages"}`)
		r := createRequestWithToken("PUT", "http://localhost:22000/instances/123/dimensions/notage", body)
		w := httptest.NewRecorder()

		mockedDataStore := &storetest.StorerMock{
			GetInstanceFunc: func(id string) (*models.Instance, error) {
				return &models.Instance{State: models.EditionConfirmedState,
					InstanceID: "123",
					Dimensions: []models.CodeList{{Name: "age", ID: "age"}}}, nil
			},
			UpdateInstanceFunc: func(id string, i *models.Instance) error {
				return nil
			},
		}

		instance := &instance.Store{Host: host, Storer: mockedDataStore}

		router := mux.NewRouter()
		router.HandleFunc("/instances/{id}/dimensions/{dimension}", instance.UpdateDimension).Methods("PUT")

		router.ServeHTTP(w, r)

		So(w.Code, ShouldEqual, http.StatusNotFound)
		So(len(mockedDataStore.GetInstanceCalls()), ShouldEqual, 1)
		So(len(mockedDataStore.UpdateInstanceCalls()), ShouldEqual, 0)
	})
}

func TestUpdateDimensionReturnsOk(t *testing.T) {
	t.Parallel()
	Convey("When update dimension fails to update an instance", t, func() {
		body := strings.NewReader(`{"label":"ages"}`)
		r := createRequestWithToken("PUT", "http://localhost:22000/instances/123/dimensions/age", body)
		w := httptest.NewRecorder()

		mockedDataStore := &storetest.StorerMock{
			GetInstanceFunc: func(id string) (*models.Instance, error) {
				return &models.Instance{State: models.EditionConfirmedState,
					InstanceID: "123",
					Dimensions: []models.CodeList{{Name: "age", ID: "age"}}}, nil
			},
			UpdateInstanceFunc: func(id string, i *models.Instance) error {
>>>>>>> 298b920c
				return nil
			},
		}

		instance := &instance.Store{Host: host, Storer: mockedDataStore}
<<<<<<< HEAD

		instance.UpdateImportTask(w, r)

		So(w.Code, ShouldEqual, http.StatusOK)
		So(len(mockedDataStore.UpdateImportObservationsTaskStateCalls()), ShouldEqual, 0)
		So(len(mockedDataStore.UpdateBuildHierarchyTaskStateCalls()), ShouldEqual, 0)
		So(len(mockedDataStore.UpdateBuildSearchTaskStateCalls()), ShouldEqual, 1)
=======
		router := mux.NewRouter()
		router.HandleFunc("/instances/{id}/dimensions/{dimension}", instance.UpdateDimension).Methods("PUT")

		router.ServeHTTP(w, r)

		So(w.Code, ShouldEqual, http.StatusOK)
		So(len(mockedDataStore.GetInstanceCalls()), ShouldEqual, 1)
		So(len(mockedDataStore.UpdateInstanceCalls()), ShouldEqual, 1)
>>>>>>> 298b920c
	})
}<|MERGE_RESOLUTION|>--- conflicted
+++ resolved
@@ -600,7 +600,157 @@
 	})
 }
 
-<<<<<<< HEAD
+func TestUpdateInstanceReturnsErrorWhenStateIsPublished(t *testing.T) {
+	t.Parallel()
+	Convey("when an instance has a state of published, then put request to change to it to completed ", t, func() {
+		body := strings.NewReader(`{"state":"completed"}`)
+		r := createRequestWithToken("PUT", "http://localhost:21800/instances/123", body)
+		w := httptest.NewRecorder()
+
+		mockedDataStore := &storetest.StorerMock{
+			GetInstanceFunc: func(id string) (*models.Instance, error) {
+				return &models.Instance{State: models.PublishedState}, nil
+			},
+			UpdateInstanceFunc: func(id string, i *models.Instance) error {
+				return nil
+			},
+		}
+
+		instance := &instance.Store{Host: host, Storer: mockedDataStore}
+		instance.Update(w, r)
+
+		So(w.Code, ShouldEqual, http.StatusForbidden)
+		So(len(mockedDataStore.GetInstanceCalls()), ShouldEqual, 1)
+	})
+}
+
+func TestUpdateDimensionReturnsNotFound(t *testing.T) {
+	t.Parallel()
+	Convey("When update dimension return status not found", t, func() {
+		r := createRequestWithToken("PUT", "http://localhost:22000/instances/dimensions/age", nil)
+		w := httptest.NewRecorder()
+
+		mockedDataStore := &storetest.StorerMock{
+			GetInstanceFunc: func(id string) (*models.Instance, error) {
+				return nil, errs.ErrInstanceNotFound
+			},
+		}
+
+		instance := &instance.Store{Host: host, Storer: mockedDataStore}
+		instance.UpdateDimension(w, r)
+
+		So(w.Code, ShouldEqual, http.StatusNotFound)
+		So(len(mockedDataStore.GetInstanceCalls()), ShouldEqual, 1)
+		So(len(mockedDataStore.UpdateInstanceCalls()), ShouldEqual, 0)
+	})
+}
+
+func TestUpdateDimensionReturnsForbidden(t *testing.T) {
+	t.Parallel()
+	Convey("When update dimension returns forbidden (for already published) ", t, func() {
+		r := createRequestWithToken("PUT", "http://localhost:22000/instances/123/dimensions/age", nil)
+		w := httptest.NewRecorder()
+
+		currentInstanceTestData := &models.Instance{
+			State: models.PublishedState,
+		}
+
+		mockedDataStore := &storetest.StorerMock{
+			GetInstanceFunc: func(id string) (*models.Instance, error) {
+				return currentInstanceTestData, nil
+			},
+		}
+
+		instance := &instance.Store{Host: host, Storer: mockedDataStore}
+		instance.UpdateDimension(w, r)
+
+		So(w.Code, ShouldEqual, http.StatusForbidden)
+		So(len(mockedDataStore.GetInstanceCalls()), ShouldEqual, 1)
+		So(len(mockedDataStore.UpdateInstanceCalls()), ShouldEqual, 0)
+	})
+}
+
+func TestUpdateDimensionReturnsBadRequest(t *testing.T) {
+	t.Parallel()
+	Convey("When update dimension returns bad request", t, func() {
+		body := strings.NewReader("{")
+		r := createRequestWithToken("PUT", "http://localhost:22000/instances/123/dimensions/age", body)
+		w := httptest.NewRecorder()
+
+		mockedDataStore := &storetest.StorerMock{
+			GetInstanceFunc: func(id string) (*models.Instance, error) {
+				return &models.Instance{}, nil
+			},
+		}
+
+		instance := &instance.Store{Host: host, Storer: mockedDataStore}
+		instance.UpdateDimension(w, r)
+
+		So(w.Code, ShouldEqual, http.StatusBadRequest)
+	})
+}
+
+func TestUpdateDimensionReturnsNotFoundWithWrongName(t *testing.T) {
+	t.Parallel()
+	Convey("When update dimension fails to update an instance", t, func() {
+		body := strings.NewReader(`{"label":"notages"}`)
+		r := createRequestWithToken("PUT", "http://localhost:22000/instances/123/dimensions/notage", body)
+		w := httptest.NewRecorder()
+
+		mockedDataStore := &storetest.StorerMock{
+			GetInstanceFunc: func(id string) (*models.Instance, error) {
+				return &models.Instance{State: models.EditionConfirmedState,
+					InstanceID: "123",
+					Dimensions: []models.CodeList{{Name: "age", ID: "age"}}}, nil
+			},
+			UpdateInstanceFunc: func(id string, i *models.Instance) error {
+				return nil
+			},
+		}
+
+		instance := &instance.Store{Host: host, Storer: mockedDataStore}
+
+		router := mux.NewRouter()
+		router.HandleFunc("/instances/{id}/dimensions/{dimension}", instance.UpdateDimension).Methods("PUT")
+
+		router.ServeHTTP(w, r)
+
+		So(w.Code, ShouldEqual, http.StatusNotFound)
+		So(len(mockedDataStore.GetInstanceCalls()), ShouldEqual, 1)
+		So(len(mockedDataStore.UpdateInstanceCalls()), ShouldEqual, 0)
+	})
+}
+
+func TestUpdateDimensionReturnsOk(t *testing.T) {
+	t.Parallel()
+	Convey("When update dimension fails to update an instance", t, func() {
+		body := strings.NewReader(`{"label":"ages"}`)
+		r := createRequestWithToken("PUT", "http://localhost:22000/instances/123/dimensions/age", body)
+		w := httptest.NewRecorder()
+
+		mockedDataStore := &storetest.StorerMock{
+			GetInstanceFunc: func(id string) (*models.Instance, error) {
+				return &models.Instance{State: models.EditionConfirmedState,
+					InstanceID: "123",
+					Dimensions: []models.CodeList{{Name: "age", ID: "age"}}}, nil
+			},
+			UpdateInstanceFunc: func(id string, i *models.Instance) error {
+				return nil
+			},
+		}
+
+		instance := &instance.Store{Host: host, Storer: mockedDataStore}
+		router := mux.NewRouter()
+		router.HandleFunc("/instances/{id}/dimensions/{dimension}", instance.UpdateDimension).Methods("PUT")
+
+		router.ServeHTTP(w, r)
+
+		So(w.Code, ShouldEqual, http.StatusOK)
+		So(len(mockedDataStore.GetInstanceCalls()), ShouldEqual, 1)
+		So(len(mockedDataStore.UpdateInstanceCalls()), ShouldEqual, 1)
+	})
+}
+
 func TestStore_UpdateImportTask_UpdateBuildSearchIndexTask_InvalidState(t *testing.T) {
 
 	t.Parallel()
@@ -611,26 +761,11 @@
 
 		mockedDataStore := &storetest.StorerMock{
 			UpdateBuildSearchTaskStateFunc: func(id string, dimension string, state string) error {
-=======
-func TestUpdateInstanceReturnsErrorWhenStateIsPublished(t *testing.T) {
-	t.Parallel()
-	Convey("when an instance has a state of published, then put request to change to it to completed ", t, func() {
-		body := strings.NewReader(`{"state":"completed"}`)
-		r := createRequestWithToken("PUT", "http://localhost:21800/instances/123", body)
-		w := httptest.NewRecorder()
-
-		mockedDataStore := &storetest.StorerMock{
-			GetInstanceFunc: func(id string) (*models.Instance, error) {
-				return &models.Instance{State: models.PublishedState}, nil
-			},
-			UpdateInstanceFunc: func(id string, i *models.Instance) error {
->>>>>>> 298b920c
-				return nil
-			},
-		}
-
-		instance := &instance.Store{Host: host, Storer: mockedDataStore}
-<<<<<<< HEAD
+				return nil
+			},
+		}
+
+		instance := &instance.Store{Host: host, Storer: mockedDataStore}
 
 		instance.UpdateImportTask(w, r)
 
@@ -651,132 +786,11 @@
 
 		mockedDataStore := &storetest.StorerMock{
 			UpdateBuildSearchTaskStateFunc: func(id string, dimension string, state string) error {
-=======
-		instance.Update(w, r)
-
-		So(w.Code, ShouldEqual, http.StatusForbidden)
-		So(len(mockedDataStore.GetInstanceCalls()), ShouldEqual, 1)
-	})
-}
-
-func TestUpdateDimensionReturnsNotFound(t *testing.T) {
-	t.Parallel()
-	Convey("When update dimension return status not found", t, func() {
-		r := createRequestWithToken("PUT", "http://localhost:22000/instances/dimensions/age", nil)
-		w := httptest.NewRecorder()
-
-		mockedDataStore := &storetest.StorerMock{
-			GetInstanceFunc: func(id string) (*models.Instance, error) {
-				return nil, errs.ErrInstanceNotFound
-			},
-		}
-
-		instance := &instance.Store{Host: host, Storer: mockedDataStore}
-		instance.UpdateDimension(w, r)
-
-		So(w.Code, ShouldEqual, http.StatusNotFound)
-		So(len(mockedDataStore.GetInstanceCalls()), ShouldEqual, 1)
-		So(len(mockedDataStore.UpdateInstanceCalls()), ShouldEqual, 0)
-	})
-}
-
-func TestUpdateDimensionReturnsForbidden(t *testing.T) {
-	t.Parallel()
-	Convey("When update dimension returns forbidden (for already published) ", t, func() {
-		r := createRequestWithToken("PUT", "http://localhost:22000/instances/123/dimensions/age", nil)
-		w := httptest.NewRecorder()
-
-		currentInstanceTestData := &models.Instance{
-			State: models.PublishedState,
-		}
-
-		mockedDataStore := &storetest.StorerMock{
-			GetInstanceFunc: func(id string) (*models.Instance, error) {
-				return currentInstanceTestData, nil
-			},
-		}
-
-		instance := &instance.Store{Host: host, Storer: mockedDataStore}
-		instance.UpdateDimension(w, r)
-
-		So(w.Code, ShouldEqual, http.StatusForbidden)
-		So(len(mockedDataStore.GetInstanceCalls()), ShouldEqual, 1)
-		So(len(mockedDataStore.UpdateInstanceCalls()), ShouldEqual, 0)
-	})
-}
-
-func TestUpdateDimensionReturnsBadRequest(t *testing.T) {
-	t.Parallel()
-	Convey("When update dimension returns bad request", t, func() {
-		body := strings.NewReader("{")
-		r := createRequestWithToken("PUT", "http://localhost:22000/instances/123/dimensions/age", body)
-		w := httptest.NewRecorder()
-
-		mockedDataStore := &storetest.StorerMock{
-			GetInstanceFunc: func(id string) (*models.Instance, error) {
-				return &models.Instance{}, nil
-			},
-		}
-
-		instance := &instance.Store{Host: host, Storer: mockedDataStore}
-		instance.UpdateDimension(w, r)
-
-		So(w.Code, ShouldEqual, http.StatusBadRequest)
-	})
-}
-
-func TestUpdateDimensionReturnsNotFoundWithWrongName(t *testing.T) {
-	t.Parallel()
-	Convey("When update dimension fails to update an instance", t, func() {
-		body := strings.NewReader(`{"label":"notages"}`)
-		r := createRequestWithToken("PUT", "http://localhost:22000/instances/123/dimensions/notage", body)
-		w := httptest.NewRecorder()
-
-		mockedDataStore := &storetest.StorerMock{
-			GetInstanceFunc: func(id string) (*models.Instance, error) {
-				return &models.Instance{State: models.EditionConfirmedState,
-					InstanceID: "123",
-					Dimensions: []models.CodeList{{Name: "age", ID: "age"}}}, nil
-			},
-			UpdateInstanceFunc: func(id string, i *models.Instance) error {
-				return nil
-			},
-		}
-
-		instance := &instance.Store{Host: host, Storer: mockedDataStore}
-
-		router := mux.NewRouter()
-		router.HandleFunc("/instances/{id}/dimensions/{dimension}", instance.UpdateDimension).Methods("PUT")
-
-		router.ServeHTTP(w, r)
-
-		So(w.Code, ShouldEqual, http.StatusNotFound)
-		So(len(mockedDataStore.GetInstanceCalls()), ShouldEqual, 1)
-		So(len(mockedDataStore.UpdateInstanceCalls()), ShouldEqual, 0)
-	})
-}
-
-func TestUpdateDimensionReturnsOk(t *testing.T) {
-	t.Parallel()
-	Convey("When update dimension fails to update an instance", t, func() {
-		body := strings.NewReader(`{"label":"ages"}`)
-		r := createRequestWithToken("PUT", "http://localhost:22000/instances/123/dimensions/age", body)
-		w := httptest.NewRecorder()
-
-		mockedDataStore := &storetest.StorerMock{
-			GetInstanceFunc: func(id string) (*models.Instance, error) {
-				return &models.Instance{State: models.EditionConfirmedState,
-					InstanceID: "123",
-					Dimensions: []models.CodeList{{Name: "age", ID: "age"}}}, nil
-			},
-			UpdateInstanceFunc: func(id string, i *models.Instance) error {
->>>>>>> 298b920c
-				return nil
-			},
-		}
-
-		instance := &instance.Store{Host: host, Storer: mockedDataStore}
-<<<<<<< HEAD
+				return nil
+			},
+		}
+
+		instance := &instance.Store{Host: host, Storer: mockedDataStore}
 
 		instance.UpdateImportTask(w, r)
 
@@ -784,15 +798,5 @@
 		So(len(mockedDataStore.UpdateImportObservationsTaskStateCalls()), ShouldEqual, 0)
 		So(len(mockedDataStore.UpdateBuildHierarchyTaskStateCalls()), ShouldEqual, 0)
 		So(len(mockedDataStore.UpdateBuildSearchTaskStateCalls()), ShouldEqual, 1)
-=======
-		router := mux.NewRouter()
-		router.HandleFunc("/instances/{id}/dimensions/{dimension}", instance.UpdateDimension).Methods("PUT")
-
-		router.ServeHTTP(w, r)
-
-		So(w.Code, ShouldEqual, http.StatusOK)
-		So(len(mockedDataStore.GetInstanceCalls()), ShouldEqual, 1)
-		So(len(mockedDataStore.UpdateInstanceCalls()), ShouldEqual, 1)
->>>>>>> 298b920c
 	})
 }